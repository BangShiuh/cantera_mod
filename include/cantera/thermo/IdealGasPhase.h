/**
 *  @file IdealGasPhase.h
 *   ThermoPhase object for the ideal gas equation of
 * state - workhorse for %Cantera (see \ref thermoprops
 * and class \link Cantera::IdealGasPhase IdealGasPhase\endlink).
 */

//  Copyright 2001 California Institute of Technology
#ifndef CT_IDEALGASPHASE_H
#define CT_IDEALGASPHASE_H

#include "mix_defs.h"
#include "ThermoPhase.h"
#include "SpeciesThermo.h"
#include "cantera/base/utilities.h"

namespace Cantera {

//!  Class %IdealGasPhase represents low-density gases that obey the
//!  ideal gas equation of state.
/*!
 *
 * %IdealGasPhase derives from class ThermoPhase,
 * and overloads the virtual methods defined there with ones that
 * use expressions appropriate for ideal gas mixtures.
 *
 * The independent unknowns are density, mass fraction, and temperature.
 * the #setPressure() function will calculate the density consistent with
 * the current mass fraction vector and temperature and the desired pressure,
 * and then set the density.
 *
 * <HR>
 * <H2> Specification of Species Standard State Properties </H2>
 * <HR>
 *
 *  It is assumed that the reference state thermodynamics may be
 *  obtained by a pointer to a populated species thermodynamic property
 *  manager class in the base class, ThermoPhase::m_spthermo
 *  (see the base class \link Cantera#SpeciesThermo SpeciesThermo \endlink for a
 *  description of the specification of reference state species thermodynamics functions).
 *  The reference state,
 *  where the pressure is fixed at a single pressure,
 *  is a key species property calculation for the Ideal Gas Equation
 *  of state.
 *
 *  This class is optimized for speed of execution. All calls to thermodynamic functions
 *  first call internal routines (aka #enthalpy_RT_ref()) which return references
 *  the reference state thermodynamics functions. Within these internal reference
 *  state functions, the function #_updateThermo() is called, that first checks to see
 *  whether the temperature has changed. If it has, it updates the internal reference
 *  state thermo functions by calling the SpeciesThermo object.
 *
 *  Functions for the calculation of standard state properties for species
 *  at arbitrary pressure are provided in %IdealGasPhase. However, they
 *  are all derived from their reference state counterparts.
 *
 *  The standard state enthalpy is independent of pressure:
 *
 *       \f[
 *            h^o_k(T,P) = h^{ref}_k(T)
 *       \f]
 *
 *  The standard state constant-pressure heat capacity is independent of pressure:
 *
 *       \f[
 *            Cp^o_k(T,P) = Cp^{ref}_k(T)
 *       \f]
 *
 *  The standard state entropy depends in the following fashion on pressure:
 *
 *       \f[
 *            S^o_k(T,P) = S^{ref}_k(T) -  R \ln(\frac{P}{P_{ref}})
 *       \f]
 *  The standard state gibbs free energy is obtained from the enthalpy and entropy
 *  functions:
 *
 *       \f[
 *            \mu^o_k(T,P) =  h^o_k(T,P) - S^o_k(T,P) T
 *       \f]
 *
 *       \f[
 *            \mu^o_k(T,P) =  \mu^{ref}_k(T) + R T \ln( \frac{P}{P_{ref}})
 *       \f]
 *
 * where
 *       \f[
 *            \mu^{ref}_k(T) =   h^{ref}_k(T)   - T S^{ref}_k(T)
 *       \f]
 *
 *  The standard state internal energy is obtained from the enthalpy function also
 *
 *       \f[
 *            u^o_k(T,P) = h^o_k(T) - R T
 *       \f]
 *
 *  The molar volume of a species is given by the ideal gas law
 *
 *       \f[
 *            V^o_k(T,P) = \frac{R T}{P}
 *       \f]
 *
 *  where R is the molar gas constant. For a complete list of physical constants
 *  used within %Cantera, see \ref physConstants .
 *
 * <HR>
 * <H2> Specification of Solution Thermodynamic Properties </H2>
 * <HR>
 *
 * The activity of a species defined in the phase is given by the ideal gas law:
 *       \f[
 *            a_k = X_k
 *       \f]
 * where \f$ X_k \f$ is the mole fraction of species <I>k</I>.
 * The chemical potential for species <I>k</I> is equal to
 *
 *       \f[
 *            \mu_k(T,P) = \mu^o_k(T, P) + R T \log(X_k)
 *       \f]
 *
 * In terms of the reference state, the above can be rewritten
 *
 *
 *       \f[
 *            \mu_k(T,P) = \mu^{ref}_k(T, P) + R T \log(\frac{P X_k}{P_{ref}})
 *       \f]
 *
 * The partial molar entropy for species <I>k</I> is given by the following relation,
 *
 *       \f[
 *            \tilde{s}_k(T,P) = s^o_k(T,P) - R \log(X_k) = s^{ref}_k(T) - R \log(\frac{P X_k}{P_{ref}})
 *       \f]
 *
 * The partial molar enthalpy for species <I>k</I> is
 *
 *       \f[
 *            \tilde{h}_k(T,P) = h^o_k(T,P) = h^{ref}_k(T)
 *       \f]
 *
 * The partial molar Internal Energy for species <I>k</I> is
 *
 *       \f[
 *            \tilde{u}_k(T,P) = u^o_k(T,P) = u^{ref}_k(T)
 *       \f]
 *
 * The partial molar Heat Capacity for species <I>k</I> is
 *
 *       \f[
 *            \tilde{Cp}_k(T,P) = Cp^o_k(T,P) = Cp^{ref}_k(T)
 *       \f]
 *
 *
 * <HR>
 * <H2> %Application within %Kinetics Managers </H2>
 * <HR>
 *
 *   \f$ C^a_k\f$ are defined such that \f$ a_k = C^a_k /
 *   C^s_k, \f$ where \f$ C^s_k \f$ is a standard concentration
 *   defined below and \f$ a_k \f$ are activities used in the
 *   thermodynamic functions.  These activity (or generalized)
 *   concentrations are used
 *   by kinetics manager classes to compute the forward and
 *   reverse rates of elementary reactions.
 *   The activity concentration,\f$  C^a_k \f$,is given by the following expression.
 *
 *       \f[
 *            C^a_k = C^s_k  X_k  = \frac{P}{R T} X_k
 *       \f]
 *
 * The standard concentration for species <I>k</I> is independent of <I>k</I> and equal to
 *
 *        \f[
 *            C^s_k =  C^s = \frac{P}{R T}
 *        \f]
 *
 * For example, a bulk-phase binary gas reaction between species j and k, producing
 * a new gas species l would have the
 * following equation for its rate of progress variable, \f$ R^1 \f$, which has
 * units of kmol m-3 s-1.
 *
 *   \f[
 *    R^1 = k^1 C_j^a C_k^a =  k^1 (C^s a_j) (C^s a_k)
 *   \f]
 *  where
 *   \f[
 *      C_j^a = C^s a_j \quad \mbox{and} \quad C_k^a = C^s a_k
 *   \f]
 *
 *  \f$ C_j^a \f$ is the activity concentration of species j, and
 *  \f$ C_k^a \f$ is the activity concentration of species k. \f$ C^s \f$
 *  is the standard concentration. \f$ a_j \f$ is
 *  the activity of species j which is equal to the mole fraction of j.
 *
 *  The reverse rate constant can then be obtained from the law of microscopic reversibility
 *  and the equilibrium expression for the system.
 *
 *   \f[
 *         \frac{a_j a_k}{ a_l} = K_a^{o,1} = \exp(\frac{\mu^o_l - \mu^o_j - \mu^o_k}{R T} )
 *   \f]
 *
 *  \f$  K_a^{o,1} \f$ is the dimensionless form of the equilibrium constant, associated with
 *  the pressure dependent standard states \f$ \mu^o_l(T,P) \f$ and their associated activities,
 *  \f$ a_l \f$, repeated here:
 *
 *       \f[
 *            \mu_l(T,P) = \mu^o_l(T, P) + R T \log(a_l)
 *       \f]
 *
 *  We can switch over to expressing the equilibrium constant in terms of the reference
 *  state chemical potentials
 *
 *   \f[
 *       K_a^{o,1} = \exp(\frac{\mu^{ref}_l - \mu^{ref}_j - \mu^{ref}_k}{R T} ) * \frac{P_{ref}}{P}
 *   \f]
 *
 *   The concentration equilibrium constant, \f$ K_c \f$, may be obtained by changing over
 *   to activity concentrations. When this is done:
 *
 *   \f[
 *         \frac{C^a_j C^a_k}{ C^a_l} = C^o K_a^{o,1} = K_c^1 =
 *             \exp(\frac{\mu^{ref}_l - \mu^{ref}_j - \mu^{ref}_k}{R T} ) * \frac{P_{ref}}{RT}
 *   \f]
 *
 *    %Kinetics managers will calculate the concentration equilibrium constant, \f$ K_c \f$,
 *    using the second and third part of the above expression as a definition for the concentration
 *    equilibrium constant.
 *
 *    For completeness, the pressure equilibrium constant may be obtained as well
 *
 *   \f[
 *         \frac{P_j P_k}{ P_l P_{ref}} = K_p^1 =
               \exp\left(\frac{\mu^{ref}_l - \mu^{ref}_j - \mu^{ref}_k}{R T} \right)
 *   \f]
 *
 *   \f$ K_p \f$ is the simplest form of the equilibrium constant for ideal gases. However, it isn't
 *   necessarily the simplest form of the equilibrium constant for other types of phases; \f$ K_c \f$ is
 *   used instead because it is completely general.
 *
 *   The reverse rate of progress may be written down as
 *   \f[
 *    R^{-1} = k^{-1} C_l^a =  k^{-1} (C^o a_l)
 *   \f]
 *
 *  where we can use the concept of microscopic reversibility to
 *  write the reverse rate constant in terms of the
 *  forward rate constant and the concentration equilibrium
 *   constant, \f$ K_c \f$.
 *
 *    \f[
 *       k^{-1} =  k^1 K^1_c
 *    \f]
 *
 *  \f$k^{-1} \f$ has units of s-1.
 *
 * <HR>
 * <H2> Instantiation of the Class </H2>
 * <HR>
 *
 * The constructor for this phase is located in the default ThermoFactory
 * for %Cantera. A new %IdealGasPhase may be created by the following code
 * snippet:
 *
 * @code
 *    XML_Node *xc = get_XML_File("silane.xml");
 *    XML_Node * const xs = xc->findNameID("phase", "silane");
 *    ThermoPhase *silane_tp = newPhase(*xs);
 *    IdealGasPhase *silaneGas = dynamic_cast <IdealGasPhase *>(silane_tp);
 * @endcode
 *
 * or by the following constructor:
 *
 * @code
 *    XML_Node *xc = get_XML_File("silane.xml");
 *    XML_Node * const xs = xc->findNameID("phase", "silane");
 *    IdealGasPhase *silaneGas = new IdealGasPhase(*xs);
 * @endcode
 *
 * <HR>
 * <H2> XML Example </H2>
 * <HR>
 *   An example of an XML Element named phase setting up a IdealGasPhase
 *   object named silane is given below.
 *
 * @code
 * <!--     phase silane      -->
 * <phase dim="3" id="silane">
 *   <elementArray datasrc="elements.xml"> Si  H  He </elementArray>
 *   <speciesArray datasrc="#species_data">
 *     H2  H  HE  SIH4  SI  SIH  SIH2  SIH3  H3SISIH  SI2H6
 *     H2SISIH2  SI3H8  SI2  SI3
 *   </speciesArray>
 *   <reactionArray datasrc="#reaction_data"/>
 *   <thermo model="IdealGas"/>
 *   <kinetics model="GasKinetics"/>
 *   <transport model="None"/>
 * </phase>
 * @endcode
 *
 *   The model attribute "IdealGas" of the thermo XML element identifies the phase as
 *   being of the type handled by the IdealGasPhase object.
 *
 *    @ingroup thermoprops
 *
 */

template<typename ValAndDerivType = double>
class IdealGasPhase: public ThermoPhase<ValAndDerivType>
{
public:
<<<<<<< HEAD

    //! Typedef for vector of FAD types
    typedef std::vector<ValAndDerivType> vector_ValAndDeriv;

=======
>>>>>>> 61abf386
    //! Default empty Constructor
    IdealGasPhase();

    //! Construct and initialize an IdealGasPhase ThermoPhase object
    //! directly from an ASCII input file
    /*!
     * @param inputFile Name of the input file containing the phase XML data
     *                  to set up the object
     * @param id        ID of the phase in the input file. Defaults to the
     *                  empty string.
     */
    IdealGasPhase(const std::string& inputFile, const std::string& id = "");

    //! Construct and initialize an IdealGasPhase ThermoPhase object
    //! directly from an XML database
    /*!
     *  @param phaseRef XML phase node containing the description of the phase
     *  @param id     id attribute containing the name of the phase.
     *                (default is the empty string)
     */
    IdealGasPhase(XML_Node& phaseRef, const std::string& id = "");

    //! Copy Constructor
    /*!
     * Copy constructor for the object. Constructed
     * object will be a clone of this object, but will
     * also own all of its data.
     * This is a wrapper around the assignment operator
     *
     * @param right Object to be copied.
     */
    IdealGasPhase(const IdealGasPhase& right);

    //! Assignment operator
    /*!
     * Assignment operator for the object. Constructed
     * object will be a clone of this object, but will
     * also own all of its data.
     *
     * @param right Object to be copied.
     */
    IdealGasPhase& operator=(const IdealGasPhase& right);

    //! Destructor
    virtual ~IdealGasPhase();

    //! Duplicator from the ThermoPhase parent class
    /*!
     * Given a pointer to a ThermoPhase object, this function will
     * duplicate the ThermoPhase object and all underlying structures.
     * This is basically a wrapper around the inherited copy constructor.
     *
     * @return returns a pointer to a %ThermoPhase object, containing
     *      a copy of the current object
     */
    ThermoPhase<ValAndDerivType> * duplMyselfAsThermoPhase() const;

    //! Equation of state flag.
    /*!
     *  Returns the value cIdealGas, defined  in mix_defs.h.
     */
    virtual int eosType() const
    {
        return cIdealGas;
    }

    //! @name Molar Thermodynamic Properties of the Solution
    //! @{

    //! Return the Molar enthalpy. Units: J/kmol.
    /*!
     * For an ideal gas mixture,
     * \f[
     * \hat h(T) = \sum_k X_k \hat h^0_k(T),
     * \f]
     * and is a function only of temperature.
     * The standard-state pure-species enthalpies
     * \f$ \hat h^0_k(T) \f$ are computed by the species thermodynamic
     * property manager.
     *
     * \see SpeciesThermo
     */

    virtual ValAndDerivType enthalpy_mole() const {
        return GasConstant * this->temperature() * mean_X(&enthalpy_RT_ref()[0]);
    }

    /**
     * Molar internal energy. J/kmol. For an ideal gas mixture,
     * \f[
     * \hat u(T) = \sum_k X_k \hat h^0_k(T) - \hat R T,
     * \f]
     * and is a function only of temperature.
     * The reference-state pure-species enthalpies
     * \f$ \hat h^0_k(T) \f$ are computed by the species thermodynamic
     * property manager.
     * @see SpeciesThermo
     */
    virtual ValAndDerivType intEnergy_mole() const;

    /**
     * Molar entropy. Units: J/kmol/K.
     * For an ideal gas mixture,
     * \f[
     * \hat s(T, P) = \sum_k X_k \hat s^0_k(T) - \hat R \log (P/P^0).
     * \f]
     * The reference-state pure-species entropies
     * \f$ \hat s^0_k(T) \f$ are computed by the species thermodynamic
     * property manager.
     * @see SpeciesThermo
     */
    virtual ValAndDerivType entropy_mole() const;

    /**
     * Molar Gibbs free Energy for an ideal gas.
     * Units =  J/kmol.
     */
    virtual ValAndDerivType gibbs_mole() const;

    /**
     * Molar heat capacity at constant pressure. Units: J/kmol/K.
     * For an ideal gas mixture,
     * \f[
     * \hat c_p(t) = \sum_k \hat c^0_{p,k}(T).
     * \f]
     * The reference-state pure-species heat capacities
     * \f$ \hat c^0_{p,k}(T) \f$ are computed by the species thermodynamic
     * property manager.
     * @see SpeciesThermo
     */
    virtual ValAndDerivType cp_mole() const;

    /**
     * Molar heat capacity at constant volume. Units: J/kmol/K.
     * For an ideal gas mixture,
     * \f[ \hat c_v = \hat c_p - \hat R. \f]
     */
    virtual ValAndDerivType cv_mole() const;

    /**
     * @returns species translational/rotational specific heat at
     * constant volume.  Inferred from the species gas
     * constant and number of translational/rotational
     * degrees of freedom.  The translational/rotational
     * modes are assumed to be fully populated, and are
     * given by
     * \f[
     *   C^{tr}_{v,s} \equiv \frac{\partial e^{tr}_s}{\partial T} = \frac{5}{2} R_s
     * \f]
     * for diatomic molecules and
     * \f[
     *   C^{tr}_{v,s} \equiv \frac{\partial e^{tr}_s}{\partial T} = \frac{3}{2} R_s
     * \f]
     * for atoms.
     */
    virtual ValAndDerivType cv_tr(doublereal) const;

    /**
     * @returns species translational specific heat at constant volume.
     * Since the translational modes are assumed to be fully populated
     * this is simply
     * \f[
     *   C^{trans}_{v,s} \equiv \frac{\partial e^{trans}_s}{\partial T} = \frac{3}{2} R_s
     * \f]
     */
    virtual ValAndDerivType cv_trans() const;

    /**
     * @returns species rotational specific heat at constant volume.
     * By convention, we lump the translational/rotational components
     * \f[
     *   C^{tr}_{v,s} \equiv C^{trans}_{v,s} + C^{rot}_{v,s}
     * \f]
     * so then
     * \f[
     *   C^{rot}_{v,s} \equiv C^{tr}_{v,s} - C^{trans}_{v,s}
     * \f]
     */
    virtual ValAndDerivType cv_rot(double atomicity) const;

    /**
     * @returns species vibrational specific heat at
     * constant volume,
     * \f[
     *     C^{vib}_{v,s} = \frac{\partial e^{vib}_{v,s} }{\partial T}
     * \f]
     * where the species vibration energy \f$ e^{vib}_{v,s} \f$ is
     * - atom:
     *   0
     * - Diatomic:
     *   \f[ \frac{R_s \theta_{v,s}}{e^{\theta_{v,s}/T}-1} \f]
     * - General Molecule:
     *   \f[
     *       \sum_i \frac{R_s \theta_{v,s,i}}{e^{\theta_{v,s,i}/T}-1}
     *   \f]
     */
    virtual ValAndDerivType cv_vib(int k, doublereal T) const;

    //! @}
    //! @name Mechanical Equation of State
    //! @{

    /**
     * Pressure. Units: Pa.
     * For an ideal gas mixture,
     * \f[ P = n \hat R T. \f]
     */
    virtual ValAndDerivType pressure() const
    {
        return GasConstant * this->molarDensity() * this->temperature();
    }

    //! Set the pressure at constant temperature and composition.
    /*!
     *  Units: Pa.
     *   This method is implemented by setting the mass density to
     * \f[
     * \rho = \frac{P \overline W}{\hat R T }.
     * \f]
     *
     * @param p Pressure (Pa)
     */
    virtual void setPressure(doublereal p)
    {
        ValAndDerivType dd = p * this->meanMolecularWeight() / (GasConstant * this->temperature());
        doublereal ddr = FAD_Eliminate(dd);
        this->setDensity(ddr);
    }

    //! Returns  the isothermal compressibility. Units: 1/Pa.
    /**
     * The isothermal compressibility is defined as
     * \f[
     * \kappa_T = -\frac{1}{v}\left(\frac{\partial v}{\partial P}\right)_T
     * \f]
     *  For ideal gases it's equal to the inverse of the pressure
     */
    virtual ValAndDerivType isothermalCompressibility() const
    {
        return 1.0 / pressure();
    }

    //! Return the volumetric thermal expansion coefficient. Units: 1/K.
    /*!
     * The thermal expansion coefficient is defined as
     * \f[
     * \beta = \frac{1}{v}\left(\frac{\partial v}{\partial T}\right)_P
     * \f]
     * For ideal gases, it's equal to the inverse of the temperature.
     */
    virtual ValAndDerivType thermalExpansionCoeff() const
    {
        return 1.0 / this->temperature();
    }

    //@}

    /**
     * @name Chemical Potentials and Activities
     *
     * The activity \f$a_k\f$ of a species in solution is
     * related to the chemical potential by
     * \f[
     *  \mu_k(T,P,X_k) = \mu_k^0(T,P)
     * + \hat R T \log a_k.
     *  \f]
     * The quantity \f$\mu_k^0(T,P)\f$ is
     * the standard state chemical potential at unit activity.
     * It may depend on the pressure and the temperature. However,
     * it may not depend on the mole fractions of the species
     * in the solution.
     *
     * The activities are related to the generalized
     * concentrations, \f$\tilde C_k\f$, and standard
     * concentrations, \f$C^0_k\f$, by the following formula:
     *
     *  \f[
     *  a_k = \frac{\tilde C_k}{C^0_k}
     *  \f]
     * The generalized concentrations are used in the kinetics classes
     * to describe the rates of progress of reactions involving the
     * species. Their formulation depends upon the specification
     * of the rate constants for reaction, especially the units used
     * in specifying the rate constants. The bridge between the
     * thermodynamic equilibrium expressions that use a_k and the
     * kinetics expressions which use the generalized concentrations
     * is provided by the multiplicative factor of the
     * standard concentrations.
     * @{
     */

    //! This method returns the array of generalized concentrations.
    /*!
     *  For an ideal gas mixture, these are simply the actual concentrations.
     *
     * @param c Output array of generalized concentrations. The
     *           units depend upon the implementation of the
     *           reaction rate expressions within the phase.
     */
    virtual void getActivityConcentrations(ValAndDerivType* c) const
    {
        this->getConcentrations(c);
    }

    //! Returns the standard concentration \f$ C^0_k \f$, which is used to normalize
    //! the generalized concentration.
    /*!
     * This is defined as the concentration  by which the generalized
     * concentration is normalized to produce the activity.
     * In many cases, this quantity will be the same for all species in a phase.
     * Since the activity for an ideal gas mixture is
     * simply the mole fraction, for an ideal gas \f$ C^0_k = P/\hat R T \f$.
     *
     * @param k Optional parameter indicating the species. The default
     *          is to assume this refers to species 0.
     * @return
     *   Returns the standard Concentration in units of m3 kmol-1.
     */
    virtual ValAndDerivType standardConcentration(size_t k = 0) const;

    //! Returns the natural logarithm of the standard
    //! concentration of the kth species
    /*!
     * @param k    index of the species. (defaults to zero)
     */
    virtual ValAndDerivType logStandardConc(size_t k = 0) const;

    //! Get the array of non-dimensional activity coefficients at
    //! the current solution temperature, pressure, and solution concentration.
    /*!
     *  For ideal gases, the activity coefficients are all equal to one.
     *
     * @param ac Output vector of activity coefficients. Length: m_kk.
     */
    virtual void getActivityCoefficients(ValAndDerivType* ac) const;

    //@}
    /// @name Partial Molar Properties of the Solution
    //@{

    //! Get the species chemical potentials. Units: J/kmol.
    /*!
     * This function returns a vector of chemical potentials of the
     * species in solution at the current temperature, pressure
     * and mole fraction of the solution.
     *
     * @param mu  Output vector of species chemical
     *            potentials. Length: m_kk. Units: J/kmol
     */
    virtual void getChemPotentials(ValAndDerivType* mu) const;

    //!  Get the species partial molar enthalpies. Units: J/kmol.
    /*!
     * @param hbar    Output vector of species partial molar enthalpies.
     *                Length: m_kk. units are J/kmol.
     */
    virtual void getPartialMolarEnthalpies(ValAndDerivType* hbar) const;

    //! Get the species partial molar entropies. Units: J/kmol/K.
    /*!
     * @param sbar    Output vector of species partial molar entropies.
     *                Length = m_kk. units are J/kmol/K.
     */
    virtual void getPartialMolarEntropies(ValAndDerivType* sbar) const;

    //! Get the species partial molar enthalpies. Units: J/kmol.
    /*!
     * @param ubar    Output vector of species partial molar internal energies.
     *                Length = m_kk. units are J/kmol.
     */
    virtual void getPartialMolarIntEnergies(ValAndDerivType* ubar) const;

    //! Get the partial molar heat capacities Units: J/kmol/K
    /*!
     * @param cpbar   Output vector of species partial molar heat capacities at constant pressure.
     *                Length = m_kk. units are J/kmol/K.
     */
    virtual void getPartialMolarCp(ValAndDerivType* cpbar) const;

    //! Get the species partial molar volumes. Units: m^3/kmol.
    /*!
     *  @param vbar   Output vector of species partial molar volumes.
     *                Length = m_kk. units are m^3/kmol.
     */
    virtual void getPartialMolarVolumes(ValAndDerivType* vbar) const;

    //@}
    /// @name  Properties of the Standard State of the Species in the Solution
    //@{

    //! Get the array of chemical potentials at unit activity for the
    //! species standard states at the current <I>T</I> and <I>P</I> of the solution.
    /*!
     * These are the standard state chemical potentials \f$ \mu^0_k(T,P)
     * \f$. The values are evaluated at the current
     * temperature and pressure of the solution
     *
     * @param mu  Output vector of chemical potentials.
     *            Length: m_kk.
     */
    virtual void getStandardChemPotentials(ValAndDerivType* mu) const;

    //! Get the nondimensional Enthalpy functions for the species standard states
    //! at their standard states at the current <I>T</I> and <I>P</I> of the solution.
    /*!
     * @param hrt      Output vector of  nondimensional standard state enthalpies.
     *                 Length: m_kk.
     */
    virtual void getEnthalpy_RT(ValAndDerivType* hrt) const;

    //! Get the array of nondimensional Entropy functions for the
    //! species standard states at the current <I>T</I> and <I>P</I> of the solution.
    /*!
     * @param sr   Output vector of  nondimensional standard state entropies.
     *             Length: m_kk.
     */
    virtual void getEntropy_R(ValAndDerivType* sr) const;

    //! Get the nondimensional Gibbs functions for the species
    //! standard states at the current <I>T</I> and <I>P</I> of the solution.
    /*!
     * @param grt  Output vector of nondimensional standard state gibbs free energies
     *             Length: m_kk.
     */
    virtual void getGibbs_RT(ValAndDerivType* grt) const;

    //! Get the Gibbs functions for the standard
    //! state of the species at the current <I>T</I> and <I>P</I> of the solution
    /*!
     * Units are Joules/kmol
     * @param gpure  Output vector of  standard state gibbs free energies
     *               Length: m_kk.
     */
    virtual void getPureGibbs(ValAndDerivType* gpure) const;

    //!  Returns the vector of nondimensional Internal Energies  of the standard
    //!  state species at the current <I>T</I> and <I>P</I> of the solution
    /*!
     * @param urt  output vector of nondimensional standard state internal energies
     *             of the species. Length: m_kk.
     */
    virtual void getIntEnergy_RT(ValAndDerivType* urt) const;

    //! Get the nondimensional Heat Capacities at constant
    //! pressure for the species standard states
    //! at the current <I>T</I> and <I>P</I> of the solution
    /*!
     * @param cpr   Output vector of nondimensional standard state heat capacities
     *              Length: m_kk.
     */
    virtual void getCp_R(ValAndDerivType* cpr) const;

    //!  Get the molar volumes of the species standard states at the current
    //!  <I>T</I> and <I>P</I> of the solution.
    /*!
     * units = m^3 / kmol
     *
     * @param vol     Output vector containing the standard state volumes.
     *                Length: m_kk.
     */
    virtual void getStandardVolumes(ValAndDerivType* vol) const;

    //@}
    /// @name Thermodynamic Values for the Species Reference States
    //@{

    //!  Returns the vector of nondimensional
    //!  enthalpies of the reference state at the current temperature
    //!  of the solution and the reference pressure for the species.
    /*!
     * @param hrt     Output vector containing the nondimensional reference state
     *                enthalpies.  Length: m_kk.
     */
    virtual void getEnthalpy_RT_ref(ValAndDerivType* hrt) const;

#ifdef H298MODIFY_CAPABILITY

    virtual void modifyOneHf298SS(const size_t &k, const doublereal Hf298New)
    {
        (this->m_spthermo)->modifyOneHf298(k, Hf298New);
        m_tlast += 0.0001234;
    }
#endif
    //!  Returns the vector of nondimensional
    //!  Gibbs Free Energies of the reference state at the current temperature
    //!  of the solution and the reference pressure for the species.
    /*!
     * @param grt     Output vector containing the nondimensional reference state
     *                Gibbs Free energies.  Length: m_kk.
     */
    virtual void getGibbs_RT_ref(ValAndDerivType* grt) const;

    //!  Returns the vector of the
    //!  gibbs function of the reference state at the current temperature
    //!  of the solution and the reference pressure for the species.
    /*!
     *  units = J/kmol
     *
     * @param g       Output vector containing the  reference state
     *                Gibbs Free energies.  Length: m_kk. Units: J/kmol.
     */
    virtual void getGibbs_ref(ValAndDerivType* g) const;

    //!  Returns the vector of nondimensional
    //!  entropies of the reference state at the current temperature
    //!  of the solution and the reference pressure for each species.
    /*!
     * @param er      Output vector containing the nondimensional reference state
     *                entropies.  Length: m_kk.
     */
    virtual void getEntropy_R_ref(ValAndDerivType* er) const;

    //! Returns the vector of nondimensional
    //!  internal Energies of the reference state at the current temperature
    //!  of the solution and the reference pressure for each species.
    /*!
     * @param urt    Output vector of nondimensional reference state
     *               internal energies of the species.
     *               Length: m_kk
     */
    virtual void getIntEnergy_RT_ref(ValAndDerivType* urt) const;

    //!  Returns the vector of nondimensional
    //!  constant pressure heat capacities of the reference state
    //!  at the current temperature of the solution
    //!  and reference pressure for each species.
    /*!
     * @param cprt   Output vector of nondimensional reference state
     *               heat capacities at constant pressure for the species.
     *               Length: m_kk
     */
    virtual void getCp_R_ref(ValAndDerivType* cprt) const;

    //!  Get the molar volumes of the species standard states at the current
    //!  <I>T</I> and <I>P_ref</I> of the solution.
    /*!
     * units = m^3 / kmol
     *
     * @param vol     Output vector containing the standard state volumes.
     *                Length: m_kk.
     */
    virtual void getStandardVolumes_ref(ValAndDerivType* vol) const;

    //@}
    /// @name NonVirtual Internal methods to Return References to Reference State Thermo
    //@{

    //! Returns a reference to the dimensionless reference state enthalpy vector.
    /*!
     * This function is part of the layer that checks/recalculates the reference
     * state thermo functions.
     */
    const vector_ValAndDeriv& enthalpy_RT_ref() const
    {
        _updateThermo();
        return m_h0_RT;
    }

    //! Returns a reference to the dimensionless reference state Gibbs free energy vector.
    /*!
     * This function is part of the layer that checks/recalculates the reference
     * state thermo functions.
     */
    const vector_ValAndDeriv& gibbs_RT_ref() const
    {
        _updateThermo();
        return m_g0_RT;
    }

    //! Returns a reference to the dimensionless reference state Entropy vector.
    /*!
     * This function is part of the layer that checks/recalculates the reference
     * state thermo functions.
     */
    const vector_ValAndDeriv& entropy_R_ref() const
    {
        _updateThermo();
        return m_s0_R;
    }

    //! Returns a reference to the dimensionless reference state Heat Capacity vector.
    /*!
     * This function is part of the layer that checks/recalculates the reference
     * state thermo functions.
     */
    const vector_ValAndDeriv& cp_R_ref() const
    {
        _updateThermo();
        return m_cp0_R;
    }

    //@}

    //! Initialize the ThermoPhase object after all species have been set up
    /*!
     * @internal Initialize.
     *
     * This method performs any initialization required after all
     * species have been added. For example, it is used to
     * resize internal work arrays that must have an entry for
     * each species.
     * This method is called from ThermoPhase::initThermoXML(),
     * which is called from importPhase(),
     * just prior to returning from the function, importPhase().
     *
     * @see importCTML.cpp
     */
    virtual void initThermo();

    //! Method used by the ChemEquil equilibrium solver.
    /*!
     * @internal
     *
     * Set mixture to an equilibrium state consistent with specified
     * element potentials and temperature.
     * It sets the state such that the chemical potentials satisfy
     * \f[ \frac{\mu_k}{\hat R T} = \sum_m A_{k,m}
     * \left(\frac{\lambda_m} {\hat R T}\right) \f] where
     * \f$ \lambda_m \f$ is the element potential of element m. The
     * temperature is unchanged.  Any phase (ideal or not) that
     * implements this method can be equilibrated by ChemEquil.
     *
     * @param lambda_RT vector of non-dimensional element potentials
     *                  \f[ \lambda_m/RT \f].
     */
    virtual void setToEquilState(const doublereal* lambda_RT);

protected:
    //! Reference state pressure
    /*!
     *  Value of the reference state pressure in Pascals.
     *  All species must have the same reference state pressure.
     */
    doublereal m_p0;

    //! last value of the temperature processed by reference state
    mutable doublereal m_tlast;

    //! Temporary storage for log of p/RT
    mutable doublereal m_logc0;

    //! Temporary storage for dimensionless reference state enthalpies
    mutable vector_ValAndDeriv m_h0_RT;

    //! Temporary storage for dimensionless reference state heat capacities
    mutable vector_ValAndDeriv m_cp0_R;

    //! Temporary storage for dimensionless reference state gibbs energies
    mutable vector_ValAndDeriv m_g0_RT;

    //! Temporary storage for dimensionless reference state entropies
    mutable vector_ValAndDeriv m_s0_R;

    mutable vector_ValAndDeriv m_expg0_RT;

    //! Temporary array containing internally calculated partial pressures
    mutable vector_fp m_pp;

    //! class namespace inclusion of the number of species in the phase
    using Phase<ValAndDerivType>::m_kk;

    //! Class namespace inclusion of the reference state species calculator
    using ThermoPhase<ValAndDerivType>::m_spthermo;

    using ThermoPhase<ValAndDerivType>::_RT;

    using Phase<ValAndDerivType>::molarDensity;

private:
    //! Update the species reference state thermodynamic functions
    /*!
     *  This method is called each time a thermodynamic property is requested,
     *  to check whether the internal species properties within the object
     *  need to be updated. Currently, this updates the species thermo
     *  polynomial values for the current value of the temperature. A check is
     *  made to see if the temperature has changed since the last evaluation.
     *  This object does not contain any persistent data that depends on the
     *  concentration, that needs to be updated. The state object modifies its
     *  concentration dependent information at the time the setMoleFractions()
     *  (or equivalent) call is made.
     */
    void _updateThermo() const;
};
}

#endif<|MERGE_RESOLUTION|>--- conflicted
+++ resolved
@@ -306,13 +306,9 @@
 class IdealGasPhase: public ThermoPhase<ValAndDerivType>
 {
 public:
-<<<<<<< HEAD
-
     //! Typedef for vector of FAD types
     typedef std::vector<ValAndDerivType> vector_ValAndDeriv;
 
-=======
->>>>>>> 61abf386
     //! Default empty Constructor
     IdealGasPhase();
 
