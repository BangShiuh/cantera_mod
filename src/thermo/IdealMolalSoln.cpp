--- conflicted
+++ resolved
@@ -137,14 +137,7 @@
 {
 }
 
-<<<<<<< HEAD
-/**
- *
- */
 thermo_t* IdealMolalSoln::duplMyselfAsThermoPhase() const
-=======
-ThermoPhase* IdealMolalSoln::duplMyselfAsThermoPhase() const
->>>>>>> 61abf386
 {
     return new IdealMolalSoln(*this);
 }
