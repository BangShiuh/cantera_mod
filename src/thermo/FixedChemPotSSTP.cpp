--- conflicted
+++ resolved
@@ -148,21 +148,8 @@
 FixedChemPotSSTP::~FixedChemPotSSTP()
 {
 }
-<<<<<<< HEAD
-//====================================================================================================================
-// Duplication function
-/*
- * This virtual function is used to create a duplicate of the
- * current phase. It's used to duplicate the phase when given
- * a ThermoPhase pointer to the phase.
- *
- * @return It returns a ThermoPhase pointer.
- */
+
 thermo_t * FixedChemPotSSTP::duplMyselfAsThermoPhase() const
-=======
-
-ThermoPhase* FixedChemPotSSTP::duplMyselfAsThermoPhase() const
->>>>>>> 61abf386
 {
     return new FixedChemPotSSTP(*this);
 }
