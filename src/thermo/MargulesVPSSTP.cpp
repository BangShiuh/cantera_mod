/**
 *  @file MargulesVPSSTP.cpp
 *   Definitions for ThermoPhase object for phases which
 *   employ excess gibbs free energy formulations related to Margules
 *   expansions (see \ref thermoprops
 *    and class \link Cantera::MargulesVPSSTP MargulesVPSSTP\endlink).
 */
/*
 * Copyright (2009) Sandia Corporation. Under the terms of
 * Contract DE-AC04-94AL85000 with Sandia Corporation, the
 * U.S. Government retains certain rights in this software.
 */
#include "cantera/thermo/MargulesVPSSTP.h"
#include "cantera/thermo/ThermoFactory.h"
#include "cantera/base/stringUtils.h"

#include <iomanip>
#include <fstream>

using namespace std;

namespace Cantera
{
MargulesVPSSTP::MargulesVPSSTP() :
    GibbsExcessVPSSTP(),
    numBinaryInteractions_(0),
    formMargules_(0),
    formTempModel_(0)
{
}

MargulesVPSSTP::MargulesVPSSTP(const std::string& inputFile, const std::string& id_) :
    GibbsExcessVPSSTP(),
    numBinaryInteractions_(0),
    formMargules_(0),
    formTempModel_(0)
{
    initThermoFile(inputFile, id_);
}

MargulesVPSSTP::MargulesVPSSTP(XML_Node& phaseRoot, const std::string& id_) :
    GibbsExcessVPSSTP(),
    numBinaryInteractions_(0),
    formMargules_(0),
    formTempModel_(0)
{
    importPhase(*findXMLPhase(&phaseRoot, id_), this);
}

MargulesVPSSTP::MargulesVPSSTP(const MargulesVPSSTP& b) :
    GibbsExcessVPSSTP()
{
    MargulesVPSSTP::operator=(b);
}

MargulesVPSSTP& MargulesVPSSTP::
operator=(const MargulesVPSSTP& b)
{
    if (&b == this) {
        return *this;
    }

    GibbsExcessVPSSTP::operator=(b);

    numBinaryInteractions_      = b.numBinaryInteractions_ ;
    m_HE_b_ij                   = b.m_HE_b_ij;
    m_HE_c_ij                   = b.m_HE_c_ij;
    m_HE_d_ij                   = b.m_HE_d_ij;
    m_SE_b_ij                   = b.m_SE_b_ij;
    m_SE_c_ij                   = b.m_SE_c_ij;
    m_SE_d_ij                   = b.m_SE_d_ij;
    m_VHE_b_ij                  = b.m_VHE_b_ij;
    m_VHE_c_ij                  = b.m_VHE_c_ij;
    m_VHE_d_ij                  = b.m_VHE_d_ij;
    m_VSE_b_ij                  = b.m_VSE_b_ij;
    m_VSE_c_ij                  = b.m_VSE_c_ij;
    m_VSE_d_ij                  = b.m_VSE_d_ij;
    m_pSpecies_A_ij             = b.m_pSpecies_A_ij;
    m_pSpecies_B_ij             = b.m_pSpecies_B_ij;
    formMargules_               = b.formMargules_;
    formTempModel_              = b.formTempModel_;

    return *this;
}

MargulesVPSSTP::~MargulesVPSSTP()
{
}

<<<<<<< HEAD
/*
 * This routine duplicates the current object and returns
 * a pointer to ThermoPhase.
 */
thermo_t * MargulesVPSSTP::duplMyselfAsThermoPhase() const
=======
ThermoPhase*
MargulesVPSSTP::duplMyselfAsThermoPhase() const
>>>>>>> 61abf386
{
    return new MargulesVPSSTP(*this);
}

MargulesVPSSTP::MargulesVPSSTP(int testProb)  :
    GibbsExcessVPSSTP(),
    numBinaryInteractions_(0),
    formMargules_(0),
    formTempModel_(0)
{

    initThermoFile("LiKCl_liquid.xml", "");


    numBinaryInteractions_ = 1;

    m_HE_b_ij.resize(1);
    m_HE_c_ij.resize(1);
    m_HE_d_ij.resize(1);

    m_SE_b_ij.resize(1);
    m_SE_c_ij.resize(1);
    m_SE_d_ij.resize(1);

    m_VHE_b_ij.resize(1);
    m_VHE_c_ij.resize(1);
    m_VHE_d_ij.resize(1);

    m_VSE_b_ij.resize(1);
    m_VSE_c_ij.resize(1);
    m_VSE_d_ij.resize(1);

    m_pSpecies_A_ij.resize(1);
    m_pSpecies_B_ij.resize(1);



    m_HE_b_ij[0] = -17570E3;
    m_HE_c_ij[0] = -377.0E3;
    m_HE_d_ij[0] = 0.0;

    m_SE_b_ij[0] = -7.627E3;
    m_SE_c_ij[0] =  4.958E3;
    m_SE_d_ij[0] =  0.0;


    size_t iLiCl = speciesIndex("LiCl(L)");
    if (iLiCl == npos) {
        throw CanteraError("MargulesVPSSTP test1 constructor",
                           "Unable to find LiCl(L)");
    }
    m_pSpecies_B_ij[0] = iLiCl;


    size_t iKCl = speciesIndex("KCl(L)");
    if (iKCl == npos) {
        throw CanteraError("MargulesVPSSTP test1 constructor",
                           "Unable to find KCl(L)");
    }
    m_pSpecies_A_ij[0] = iKCl;
}

/*
 *  -------------- Utilities -------------------------------
 */

int MargulesVPSSTP::eosType() const
{
    return 0;
}

/*
 * - Activities, Standard States, Activity Concentrations -----------
 */

void MargulesVPSSTP::getLnActivityCoefficients(doublereal* lnac) const
{
    /*
     * Update the activity coefficients
     */
    s_update_lnActCoeff();

    /*
     * take the exp of the internally stored coefficients.
     */
    for (size_t k = 0; k < m_kk; k++) {
        lnac[k] = lnActCoeff_Scaled_[k];
    }
}

/*
 * ------------ Partial Molar Properties of the Solution ------------
 */

void MargulesVPSSTP::getElectrochemPotentials(doublereal* mu) const
{
    getChemPotentials(mu);
    double ve = Faraday * electricPotential();
    for (size_t k = 0; k < m_kk; k++) {
        mu[k] += ve*charge(k);
    }
}

void MargulesVPSSTP::getChemPotentials(doublereal* mu) const
{
    doublereal xx;
    /*
     * First get the standard chemical potentials in
     * molar form.
     *  -> this requires updates of standard state as a function
     *     of T and P
     */
    getStandardChemPotentials(mu);
    /*
     * Update the activity coefficients
     */
    s_update_lnActCoeff();
    doublereal RT = GasConstant * temperature();
    for (size_t k = 0; k < m_kk; k++) {
        xx = std::max(moleFractions_[k], SmallNumber);
        mu[k] += RT * (log(xx) + lnActCoeff_Scaled_[k]);
    }
}

doublereal MargulesVPSSTP::enthalpy_mole() const
{
    size_t kk = nSpecies();
    double h = 0;
    vector_fp hbar(kk);
    getPartialMolarEnthalpies(&hbar[0]);
    for (size_t i = 0; i < kk; i++) {
        h += moleFractions_[i]*hbar[i];
    }
    return h;
}

doublereal MargulesVPSSTP::entropy_mole() const
{
    size_t kk = nSpecies();
    double s = 0;
    vector_fp sbar(kk);
    getPartialMolarEntropies(&sbar[0]);
    for (size_t i = 0; i < kk; i++) {
        s += moleFractions_[i]*sbar[i];
    }
    return s;
}

doublereal MargulesVPSSTP::cp_mole() const
{
    size_t kk = nSpecies();
    double cp = 0;
    vector_fp cpbar(kk);
    getPartialMolarCp(&cpbar[0]);
    for (size_t i = 0; i < kk; i++) {
        cp += moleFractions_[i]*cpbar[i];
    }
    return cp;
}

doublereal MargulesVPSSTP::cv_mole() const
{
    return cp_mole() - GasConstant;
}

void MargulesVPSSTP::getPartialMolarEnthalpies(doublereal* hbar) const
{
    /*
     * Get the nondimensional standard state enthalpies
     */
    getEnthalpy_RT(hbar);
    /*
     * dimensionalize it.
     */
    double T = temperature();
    double RT = GasConstant * T;
    for (size_t k = 0; k < m_kk; k++) {
        hbar[k] *= RT;
    }
    /*
     * Update the activity coefficients, This also update the
     * internally stored molalities.
     */
    s_update_lnActCoeff();
    s_update_dlnActCoeff_dT();
    double RTT = RT * T;
    for (size_t k = 0; k < m_kk; k++) {
        hbar[k] -= RTT * dlnActCoeffdT_Scaled_[k];
    }
}

void MargulesVPSSTP::getPartialMolarCp(doublereal* cpbar) const
{
    /*
     * Get the nondimensional standard state entropies
     */
    getCp_R(cpbar);
    double T = temperature();
    /*
     * Update the activity coefficients, This also update the
     * internally stored molalities.
     */
    s_update_lnActCoeff();
    s_update_dlnActCoeff_dT();

    for (size_t k = 0; k < m_kk; k++) {
        cpbar[k] -= 2 * T * dlnActCoeffdT_Scaled_[k] + T * T * d2lnActCoeffdT2_Scaled_[k];
    }
    /*
     * dimensionalize it.
     */
    for (size_t k = 0; k < m_kk; k++) {
        cpbar[k] *= GasConstant;
    }
}

void MargulesVPSSTP::getPartialMolarEntropies(doublereal* sbar) const
{
    double xx;
    /*
     * Get the nondimensional standard state entropies
     */
    getEntropy_R(sbar);
    double T = temperature();
    /*
     * Update the activity coefficients, This also update the
     * internally stored molalities.
     */
    s_update_lnActCoeff();
    s_update_dlnActCoeff_dT();

    for (size_t k = 0; k < m_kk; k++) {
        xx = std::max(moleFractions_[k], SmallNumber);
        sbar[k] += - lnActCoeff_Scaled_[k] -log(xx) - T * dlnActCoeffdT_Scaled_[k];
    }
    /*
     * dimensionalize it.
     */
    for (size_t k = 0; k < m_kk; k++) {
        sbar[k] *= GasConstant;
    }
}

void MargulesVPSSTP::getPartialMolarVolumes(doublereal* vbar) const
{

    size_t iA, iB, delAK, delBK;
    double XA, XB, g0 , g1;
    double T = temperature();

    /*
     * Get the standard state values in m^3 kmol-1
     */
    getStandardVolumes(vbar);

    for (size_t iK = 0; iK < m_kk; iK++) {
        delAK = 0;
        delBK = 0;
    }
    for (size_t i = 0; i <  numBinaryInteractions_; i++) {
        iA =  m_pSpecies_A_ij[i];
        iB =  m_pSpecies_B_ij[i];
        XA = moleFractions_[iA];
        XB = moleFractions_[iB];
        g0 = (m_VHE_b_ij[i] - T * m_VSE_b_ij[i]);
        g1 = (m_VHE_c_ij[i] - T * m_VSE_c_ij[i]);
        const doublereal temp1 = g0 + g1 * XB;
        const doublereal all = -1.0*XA*XB*temp1 - XA*XB*XB*g1;

        for (size_t iK = 0; iK < m_kk; iK++) {
            vbar[iK] += all;
            // vbar[iK] += XA*XB*temp1+((delAK-XA)*XB+XA*(delBK-XB))*temp1+XB*XA*(delBK-XB)*g1;
        }
        vbar[iA] += XB * temp1;
        vbar[iB] += XA * temp1 + XA*XB*g1;
    }
}

doublereal MargulesVPSSTP::err(const std::string& msg) const
{
    throw CanteraError("MargulesVPSSTP","Base class method "
                       +msg+" called. Equation of state type: "+int2str(eosType()));
    return 0;
}

void MargulesVPSSTP::initThermo()
{
    initLengths();
    GibbsExcessVPSSTP::initThermo();
}

void  MargulesVPSSTP::initLengths()
{
    m_kk = nSpecies();
    dlnActCoeffdlnN_.resize(m_kk, m_kk);
}

void MargulesVPSSTP::initThermoXML(XML_Node& phaseNode, const std::string& id_)
{
    string stemp;
    string subname = "MargulesVPSSTP::initThermoXML";
    if ((int) id_.size() > 0) {
        string idp = phaseNode.id();
        if (idp != id_) {
            throw CanteraError(subname, "phasenode and Id are incompatible");
        }
    }

    /*
     * Find the Thermo XML node
     */
    if (!phaseNode.hasChild("thermo")) {
        throw CanteraError(subname,
                           "no thermo XML node");
    }
    XML_Node& thermoNode = phaseNode.child("thermo");

    /*
     * Make sure that the thermo model is Margules
     */
    stemp = thermoNode.attrib("model");
    string formString = lowercase(stemp);
    if (formString != "margules") {
        throw CanteraError(subname,
                           "model name isn't Margules: " + formString);

    }

    /*
     * Go get all of the coefficients and factors in the
     * activityCoefficients XML block
     */
    XML_Node* acNodePtr = 0;
    if (thermoNode.hasChild("activityCoefficients")) {
        XML_Node& acNode = thermoNode.child("activityCoefficients");
        acNodePtr = &acNode;
        string mStringa = acNode.attrib("model");
        string mString = lowercase(mStringa);
        if (mString != "margules") {
            throw CanteraError(subname.c_str(),
                               "Unknown activity coefficient model: " + mStringa);
        }
        for (size_t i = 0; i < acNodePtr->nChildren(); i++) {
            XML_Node& xmlACChild = acNodePtr->child(i);
            stemp = xmlACChild.name();
            string nodeName = lowercase(stemp);
            /*
             * Process a binary salt field, or any of the other XML fields
             * that make up the Pitzer Database. Entries will be ignored
             * if any of the species in the entry isn't in the solution.
             */
            if (nodeName == "binaryneutralspeciesparameters") {
                readXMLBinarySpecies(xmlACChild);

            }
        }
    }

    /*
     * Go down the chain
     */
    GibbsExcessVPSSTP::initThermoXML(phaseNode, id_);


}

void MargulesVPSSTP::s_update_lnActCoeff() const
{
    size_t iA, iB, iK;
    double XA, XB, g0 , g1;
    double T = temperature();
    double invRT = 1.0 / (GasConstant*T);
    lnActCoeff_Scaled_.resize(m_kk);
    for (iK = 0; iK < m_kk; iK++) {
        lnActCoeff_Scaled_[iK] = 0.0;
    }
    for (size_t i = 0; i <  numBinaryInteractions_; i++) {
        iA =  m_pSpecies_A_ij[i];
        iB =  m_pSpecies_B_ij[i];
        g0 = (m_HE_b_ij[i] - T * m_SE_b_ij[i]) * invRT;
        g1 = (m_HE_c_ij[i] - T * m_SE_c_ij[i]) * invRT;
        XA = moleFractions_[iA];
        XB = moleFractions_[iB];
        const doublereal XAXB = XA * XB;
        const doublereal g0g1XB = (g0 + g1 * XB);
        const doublereal all = -1.0 * XAXB * g0g1XB - XAXB * XB * g1;
        for (iK = 0; iK < m_kk; iK++) {
            lnActCoeff_Scaled_[iK] += all;
        }
        lnActCoeff_Scaled_[iA] += XB * g0g1XB;
        lnActCoeff_Scaled_[iB] += XA * g0g1XB + XAXB * g1;
    }
}

void MargulesVPSSTP::s_update_dlnActCoeff_dT() const
{
    size_t iA, iB, iK;
    doublereal XA, XB, g0, g1;
    doublereal invT = 1.0 / temperature();
    doublereal invRTT = 1.0 / (GasConstant)*invT*invT;
    dlnActCoeffdT_Scaled_.resize(m_kk);
    d2lnActCoeffdT2_Scaled_.resize(m_kk);
    for (iK = 0; iK < m_kk; iK++) {
        dlnActCoeffdT_Scaled_[iK] = 0.0;
        d2lnActCoeffdT2_Scaled_[iK] = 0.0;
    }
    for (size_t i = 0; i <  numBinaryInteractions_; i++) {
        iA =  m_pSpecies_A_ij[i];
        iB =  m_pSpecies_B_ij[i];
        XA = moleFractions_[iA];
        XB = moleFractions_[iB];
        g0 = -m_HE_b_ij[i] * invRTT;
        g1 = -m_HE_c_ij[i] * invRTT;
        const doublereal XAXB = XA * XB;
        const doublereal g0g1XB = (g0 + g1 * XB);
        const doublereal all = -1.0 * XAXB * g0g1XB - XAXB * XB * g1;
        const doublereal mult = 2.0 * invT;
        const doublereal dT2all = mult * all;
        for (iK = 0; iK < m_kk; iK++) {
            // double temp = (delAK * XB + XA * delBK - XA * XB) * (g0 + g1 * XB) + XA * XB * (delBK - XB) * g1;
            dlnActCoeffdT_Scaled_[iK] += all;
            d2lnActCoeffdT2_Scaled_[iK] -= dT2all;
        }
        dlnActCoeffdT_Scaled_[iA] += XB * g0g1XB;
        dlnActCoeffdT_Scaled_[iB] += XA * g0g1XB + XAXB * g1;
        d2lnActCoeffdT2_Scaled_[iA] -= mult * XB * g0g1XB;
        d2lnActCoeffdT2_Scaled_[iB] -= mult * XA * g0g1XB + XAXB * g1;
    }
}

void MargulesVPSSTP::getdlnActCoeffdT(doublereal* dlnActCoeffdT) const
{
    s_update_dlnActCoeff_dT();
    for (size_t k = 0; k < m_kk; k++) {
        dlnActCoeffdT[k] = dlnActCoeffdT_Scaled_[k];
    }
}

void MargulesVPSSTP::getd2lnActCoeffdT2(doublereal* d2lnActCoeffdT2) const
{
    s_update_dlnActCoeff_dT();
    for (size_t k = 0; k < m_kk; k++) {
        d2lnActCoeffdT2[k] = d2lnActCoeffdT2_Scaled_[k];
    }
}

void  MargulesVPSSTP::getdlnActCoeffds(const doublereal dTds, const doublereal* const dXds,
                                       doublereal* dlnActCoeffds) const
{
    size_t iA, iB, iK;
    double XA, XB, g0 , g1, dXA, dXB;
    double T = temperature();
    double RT = GasConstant*T;

    //fvo_zero_dbl_1(dlnActCoeff, m_kk);
    s_update_dlnActCoeff_dT();

    for (iK = 0; iK < m_kk; iK++) {
        dlnActCoeffds[iK] = 0.0;
    }

    for (size_t i = 0; i <  numBinaryInteractions_; i++) {
        iA =  m_pSpecies_A_ij[i];
        iB =  m_pSpecies_B_ij[i];
        XA = moleFractions_[iA];
        XB = moleFractions_[iB];
        dXA = dXds[iA];
        dXB = dXds[iB];
        g0 = (m_HE_b_ij[i] - T * m_SE_b_ij[i]) / RT;
        g1 = (m_HE_c_ij[i] - T * m_SE_c_ij[i]) / RT;
        const doublereal g02g1XB = g0 + 2*g1*XB;
        const doublereal g2XAdXB = 2*g1*XA*dXB;
        const doublereal all = (-XB * dXA - XA *dXB) * g02g1XB - XB *g2XAdXB;
        for (iK = 0; iK < m_kk; iK++) {
            // dlnActCoeffds[iK] += ((delBK-XB)*dXA + (delAK-XA)*dXB)*(g0+2*g1*XB) + (delBK-XB)*2*g1*XA*dXB
            //                      + dlnActCoeffdT_Scaled_[iK]*dTds;
            dlnActCoeffds[iK] += all + dlnActCoeffdT_Scaled_[iK]*dTds;
        }
        dlnActCoeffds[iA] += dXB * g02g1XB;
        dlnActCoeffds[iB] += dXA * g02g1XB + g2XAdXB;
    }
}

void MargulesVPSSTP::s_update_dlnActCoeff_dlnN_diag() const
{
    size_t iA, iB, iK, delAK, delBK;
    double XA, XB, XK, g0 , g1;
    double T = temperature();
    double RT = GasConstant*T;

    dlnActCoeffdlnN_diag_.assign(m_kk, 0.0);

    for (iK = 0; iK < m_kk; iK++) {

        XK = moleFractions_[iK];

        for (size_t i = 0; i <  numBinaryInteractions_; i++) {

            iA =  m_pSpecies_A_ij[i];
            iB =  m_pSpecies_B_ij[i];

            delAK = 0;
            delBK = 0;

            if (iA==iK) {
                delAK = 1;
            } else if (iB==iK) {
                delBK = 1;
            }

            XA = moleFractions_[iA];
            XB = moleFractions_[iB];

            g0 = (m_HE_b_ij[i] - T * m_SE_b_ij[i]) / RT;
            g1 = (m_HE_c_ij[i] - T * m_SE_c_ij[i]) / RT;

            dlnActCoeffdlnN_diag_[iK] += 2*(delBK-XB)*(g0*(delAK-XA)+g1*(2*(delAK-XA)*XB+XA*(delBK-XB)));

            // double gfac = g0 + g1 * XB;
            // double gggg = (delBK - XB) * g1;


            // dlnActCoeffdlnN_diag_[iK] += gfac * delAK * ( - XB + delBK);

            // dlnActCoeffdlnN_diag_[iK] += gfac * delBK * ( - XA + delAK);

            // dlnActCoeffdlnN_diag_[iK] += gfac * (2.0 * XA * XB - delAK * XB - XA * delBK);

            // dlnActCoeffdlnN_diag_[iK] += (delAK * XB + XA * delBK - XA * XB) * g1 * (-XB + delBK);

            // dlnActCoeffdlnN_diag_[iK] += gggg * ( - 2.0 * XA * XB + delAK * XB + XA * delBK);

            // dlnActCoeffdlnN_diag_[iK] += - g1 * XA * XB * (- XB + delBK);
        }
        dlnActCoeffdlnN_diag_[iK] = XK*dlnActCoeffdlnN_diag_[iK];//-XK;
    }
}

void MargulesVPSSTP::s_update_dlnActCoeff_dlnN() const
{
    size_t iA, iB;
    doublereal delAK, delBK;
    double XA, XB, g0, g1,XM;
    double T = temperature();
    double RT = GasConstant*T;

    doublereal delAM, delBM;

    dlnActCoeffdlnN_.zero();

    /*
     *  Loop over the activity coefficient gamma_k
     */
    for (size_t iK = 0; iK < m_kk; iK++) {
        for (size_t iM = 0; iM < m_kk; iM++) {
            XM = moleFractions_[iM];
            for (size_t i = 0; i <  numBinaryInteractions_; i++) {

                iA =  m_pSpecies_A_ij[i];
                iB =  m_pSpecies_B_ij[i];

                delAK = 0.0;
                delBK = 0.0;
                delAM = 0.0;
                delBM = 0.0;
                if (iA==iK) {
                    delAK = 1.0;
                } else if (iB==iK) {
                    delBK = 1.0;
                }
                if (iA==iM) {
                    delAM = 1.0;
                } else if (iB==iM) {
                    delBM = 1.0;
                }

                XA = moleFractions_[iA];
                XB = moleFractions_[iB];

                g0 = (m_HE_b_ij[i] - T * m_SE_b_ij[i]) / RT;
                g1 = (m_HE_c_ij[i] - T * m_SE_c_ij[i]) / RT;

                dlnActCoeffdlnN_(iK,iM) += g0*((delAM-XA)*(delBK-XB)+(delAK-XA)*(delBM-XB));
                dlnActCoeffdlnN_(iK,iM) += 2*g1*((delAM-XA)*(delBK-XB)*XB+(delAK-XA)*(delBM-XB)*XB+(delBM-XB)*(delBK-XB)*XA);

                // double gfac = g0 + g1 * XB;
                // double gggg = (delBK - XB) * g1;


                // dlnActCoeffdlnN_(iK, iM) += gfac * delAK * ( - XB + delBM);

                // dlnActCoeffdlnN_(iK, iM) += gfac * delBK * ( - XA + delAM);

                // dlnActCoeffdlnN_(iK, iM) += gfac * (2.0 * XA * XB - delAM * XB - XA * delBM);

                // dlnActCoeffdlnN_(iK, iM) += (delAK * XB + XA * delBK - XA * XB) * g1 * (-XB + delBM);

                // dlnActCoeffdlnN_(iK, iM) += gggg * ( - 2.0 * XA * XB + delAM * XB + XA * delBM);

                // dlnActCoeffdlnN_(iK, iM) += - g1 * XA * XB * (- XB + delBM);
            }
            dlnActCoeffdlnN_(iK,iM) = XM*dlnActCoeffdlnN_(iK,iM);
        }
    }
}

void MargulesVPSSTP::s_update_dlnActCoeff_dlnX_diag() const
{
    doublereal T = temperature();
    dlnActCoeffdlnX_diag_.assign(m_kk, 0.0);
    doublereal RT = GasConstant * T;

    for (size_t i = 0; i <  numBinaryInteractions_; i++) {
        size_t iA =  m_pSpecies_A_ij[i];
        size_t iB =  m_pSpecies_B_ij[i];

        doublereal XA = moleFractions_[iA];
        doublereal XB = moleFractions_[iB];

        doublereal g0 = (m_HE_b_ij[i] - T * m_SE_b_ij[i]) / RT;
        doublereal g1 = (m_HE_c_ij[i] - T * m_SE_c_ij[i]) / RT;

        dlnActCoeffdlnX_diag_[iA] += XA*XB*(2*g1*-2*g0-6*g1*XB);
        dlnActCoeffdlnX_diag_[iB] += XA*XB*(2*g1*-2*g0-6*g1*XB);
    }
}

void MargulesVPSSTP::getdlnActCoeffdlnN_diag(doublereal* dlnActCoeffdlnN_diag) const
{
    s_update_dlnActCoeff_dlnN_diag();
    for (size_t k = 0; k < m_kk; k++) {
        dlnActCoeffdlnN_diag[k] = dlnActCoeffdlnN_diag_[k];
    }
}

void MargulesVPSSTP::getdlnActCoeffdlnX_diag(doublereal* dlnActCoeffdlnX_diag) const
{
    s_update_dlnActCoeff_dlnX_diag();
    for (size_t k = 0; k < m_kk; k++) {
        dlnActCoeffdlnX_diag[k] = dlnActCoeffdlnX_diag_[k];
    }
}

void MargulesVPSSTP::getdlnActCoeffdlnN(const size_t ld, doublereal* dlnActCoeffdlnN)
{
    s_update_dlnActCoeff_dlnN();
    double* data =  & dlnActCoeffdlnN_(0,0);
    for (size_t k = 0; k < m_kk; k++) {
        for (size_t m = 0; m < m_kk; m++) {
            dlnActCoeffdlnN[ld * k + m] = data[m_kk * k + m];
        }
    }
}

void MargulesVPSSTP::resizeNumInteractions(const size_t num)
{
    numBinaryInteractions_ = num;
    m_HE_b_ij.resize(num, 0.0);
    m_HE_c_ij.resize(num, 0.0);
    m_HE_d_ij.resize(num, 0.0);
    m_SE_b_ij.resize(num, 0.0);
    m_SE_c_ij.resize(num, 0.0);
    m_SE_d_ij.resize(num, 0.0);
    m_VHE_b_ij.resize(num, 0.0);
    m_VHE_c_ij.resize(num, 0.0);
    m_VHE_d_ij.resize(num, 0.0);
    m_VSE_b_ij.resize(num, 0.0);
    m_VSE_c_ij.resize(num, 0.0);
    m_VSE_d_ij.resize(num, 0.0);

    m_pSpecies_A_ij.resize(num, npos);
    m_pSpecies_B_ij.resize(num, npos);
}

void MargulesVPSSTP::readXMLBinarySpecies(XML_Node& xmLBinarySpecies)
{
    string xname = xmLBinarySpecies.name();
    if (xname != "binaryNeutralSpeciesParameters") {
        throw CanteraError("MargulesVPSSTP::readXMLBinarySpecies",
                           "Incorrect name for processing this routine: " + xname);
    }
    string stemp;
    size_t nParamsFound;
    vector_fp vParams;
    string iName = xmLBinarySpecies.attrib("speciesA");
    if (iName == "") {
        throw CanteraError("MargulesVPSSTP::readXMLBinarySpecies", "no speciesA attrib");
    }
    string jName = xmLBinarySpecies.attrib("speciesB");
    if (jName == "") {
        throw CanteraError("MargulesVPSSTP::readXMLBinarySpecies", "no speciesB attrib");
    }
    /*
     * Find the index of the species in the current phase. It's not
     * an error to not find the species
     */
    size_t iSpecies = speciesIndex(iName);
    if (iSpecies == npos) {
        return;
    }
    string ispName = speciesName(iSpecies);
    if (charge(iSpecies) != 0) {
        throw CanteraError("MargulesVPSSTP::readXMLBinarySpecies", "speciesA charge problem");
    }
    size_t jSpecies = speciesIndex(jName);
    if (jSpecies == npos) {
        return;
    }
    string jspName = speciesName(jSpecies);
    if (charge(jSpecies) != 0) {
        throw CanteraError("MargulesVPSSTP::readXMLBinarySpecies", "speciesB charge problem");
    }

    resizeNumInteractions(numBinaryInteractions_ + 1);
    size_t iSpot = numBinaryInteractions_ - 1;
    m_pSpecies_A_ij[iSpot] = iSpecies;
    m_pSpecies_B_ij[iSpot] = jSpecies;

    for (size_t iChild = 0; iChild < xmLBinarySpecies.nChildren(); iChild++) {
        XML_Node& xmlChild = xmLBinarySpecies.child(iChild);
        stemp = xmlChild.name();
        string nodeName = lowercase(stemp);
        /*
         * Process the binary species interaction child elements
         */
        if (nodeName == "excessenthalpy") {
            /*
             * Get the string containing all of the values
             */
            ctml::getFloatArray(xmlChild, vParams, true, "toSI", "excessEnthalpy");
            nParamsFound = vParams.size();

            if (nParamsFound != 2) {
                throw CanteraError("MargulesVPSSTP::readXMLBinarySpecies::excessEnthalpy for " + ispName
                                   + "::" + jspName,
                                   "wrong number of params found. Need 2");
            }
            m_HE_b_ij[iSpot] = vParams[0];
            m_HE_c_ij[iSpot] = vParams[1];
        }

        if (nodeName == "excessentropy") {
            /*
             * Get the string containing all of the values
             */
            ctml::getFloatArray(xmlChild, vParams, true, "toSI", "excessEntropy");
            nParamsFound = vParams.size();

            if (nParamsFound != 2) {
                throw CanteraError("MargulesVPSSTP::readXMLBinarySpecies::excessEntropy for " + ispName
                                   + "::" + jspName,
                                   "wrong number of params found. Need 2");
            }
            m_SE_b_ij[iSpot] = vParams[0];
            m_SE_c_ij[iSpot] = vParams[1];
        }

        if (nodeName == "excessvolume_enthalpy") {
            /*
             * Get the string containing all of the values
             */
            ctml::getFloatArray(xmlChild, vParams, true, "toSI", "excessVolume_Enthalpy");
            nParamsFound = vParams.size();

            if (nParamsFound != 2) {
                throw CanteraError("MargulesVPSSTP::readXMLBinarySpecies::excessVolume_Enthalpy for " + ispName
                                   + "::" + jspName,
                                   "wrong number of params found. Need 2");
            }
            m_VHE_b_ij[iSpot] = vParams[0];
            m_VHE_c_ij[iSpot] = vParams[1];
        }

        if (nodeName == "excessvolume_entropy") {
            /*
             * Get the string containing all of the values
             */
            ctml::getFloatArray(xmlChild, vParams, true, "toSI", "excessVolume_Entropy");
            nParamsFound = vParams.size();

            if (nParamsFound != 2) {
                throw CanteraError("MargulesVPSSTP::readXMLBinarySpecies::excessVolume_Entropy for " + ispName
                                   + "::" + jspName,
                                   "wrong number of params found. Need 2");
            }
            m_VSE_b_ij[iSpot] = vParams[0];
            m_VSE_c_ij[iSpot] = vParams[1];
        }
    }
}

}<|MERGE_RESOLUTION|>--- conflicted
+++ resolved
@@ -87,16 +87,7 @@
 {
 }
 
-<<<<<<< HEAD
-/*
- * This routine duplicates the current object and returns
- * a pointer to ThermoPhase.
- */
 thermo_t * MargulesVPSSTP::duplMyselfAsThermoPhase() const
-=======
-ThermoPhase*
-MargulesVPSSTP::duplMyselfAsThermoPhase() const
->>>>>>> 61abf386
 {
     return new MargulesVPSSTP(*this);
 }
