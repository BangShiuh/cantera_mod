/**
 *  @file ShomatePoly.h
 *  Header for a single-species standard state object derived
 *  from \link Cantera::SpeciesThermoInterpType SpeciesThermoInterpType\endlink  based
 *  on the Shomate temperature polynomial form applied to one temperature region
 *  (see \ref spthermo and class \link Cantera::ShomatePoly ShomatePoly\endlink and
 *   \link Cantera::ShomatePoly2 ShomatePoly2\endlink).
 *    Shomate polynomial expressions.
 */
// Copyright 2001  California Institute of Technology
#ifndef CT_SHOMATEPOLY1_H
#define CT_SHOMATEPOLY1_H

#include "cantera/thermo/SpeciesThermoInterpType.h"
#include "cantera/base/ctexceptions.h"

namespace Cantera {

//! The Shomate polynomial parameterization for one temperature range
//! for one species
/*!
 *
 * Seven coefficients \f$(A,\dots,G)\f$ are used to represent
 * \f$ c_p^0(T)\f$, \f$ h^0(T)\f$, and \f$ s^0(T) \f$ as
 * polynomials in the temperature, \f$ T \f$ :
 *
 * \f[
 * \tilde{c}_p^0(T) = A + B t + C t^2 + D t^3 + \frac{E}{t^2}
 * \f]
 * \f[
 * \tilde{h}^0(T) = A t + \frac{B t^2}{2} + \frac{C t^3}{3}
 + \frac{D t^4}{4}  - \frac{E}{t}  + F.
 * \f]
 * \f[
 * \tilde{s}^0(T) = A\ln t + B t + \frac{C t^2}{2}
 + \frac{D t^3}{3} - \frac{E}{2t^2}  + G.
 * \f]
 *
 * In the above expressions, the thermodynamic polynomials are expressed
 * in dimensional units, but the temperature,\f$ t \f$, is divided by 1000. The
 * following dimensions are assumed in the above expressions:
 *
 *    - \f$ \tilde{c}_p^0(T)\f$ = Heat Capacity (J/gmol*K)
 *    - \f$ \tilde{h}^0(T) \f$ = standard Enthalpy (kJ/gmol)
 *    - \f$ \tilde{s}^0(T) \f$= standard Entropy (J/gmol*K)
 *    - \f$ t \f$= temperature (K) / 1000.
 *
 *  For more information about Shomate polynomials, see the NIST website,
 *  http://webbook.nist.gov/
 *
 * Before being used within Cantera, the dimensions must be adjusted to those
 * used by Cantera (i.e., Joules and kmol).
 *

 * @ingroup spthermo
 */
template<typename ValAndDerivType>
class ShomatePoly: public SpeciesThermoInterpType<ValAndDerivType>
{

public:

    //! Empty constructor
    ShomatePoly() :
            m_lowT(0.0),
            m_highT(0.0),
            m_Pref(0.0),
            m_index(0)
    {
    }

    //! Constructor used in templated instantiations
    /*!
     * @param n            Species index
     * @param tlow         Minimum temperature
     * @param thigh        Maximum temperature
     * @param pref         reference pressure (Pa).
     * @param coeffs       Vector of coefficients used to set the
     *                     parameters for the standard state for species n.
     *                     There are 7 coefficients for the Shomate polynomial:
     *         -   c[0] = \f$ A \f$
     *         -   c[1] = \f$ B \f$
     *         -   c[2] = \f$ C \f$
     *         -   c[3] = \f$ D \f$
     *         -   c[4] = \f$ E \f$
     *         -   c[5] = \f$ F \f$
     *         -   c[6] = \f$ G \f$
     *
     *  See the class description for the polynomial representation of the
     *  thermo functions in terms of \f$ A, \dots, G \f$.
     */
    ShomatePoly(size_t n, doublereal tlow, doublereal thigh, doublereal pref, const doublereal* coeffs) :
            m_lowT(tlow),
            m_highT(thigh),
            m_Pref(pref),
            m_index(n)
    {
        m_coeff.resize(7);
        std::copy(coeffs, coeffs + 7, m_coeff.begin());
    }

    //! copy constructor
    /*!
     * @param b object to be copied
     */
    ShomatePoly(const ShomatePoly<ValAndDerivType>& b) :
            m_lowT(b.m_lowT),
            m_highT(b.m_highT),
            m_Pref(b.m_Pref),
            m_coeff(vector_fp(7)),
            m_index(b.m_index)
    {
        std::copy(b.m_coeff.begin(), b.m_coeff.begin() + 7, m_coeff.begin());
    }

    template<typename ValAndDerivType2>
    ShomatePoly(const ShomatePoly<ValAndDerivType2>& b) :
            m_lowT(b.m_lowT),
            m_highT(b.m_highT),
            m_Pref(b.m_Pref),
            m_coeff(vector_fp(7)),
            m_index(b.m_index)
    {
        std::copy(b.m_coeff.begin(), b.m_coeff.begin() + 7, m_coeff.begin());
    }

    //! Assignment operator
    /*!
     * @param  b
     */
    ShomatePoly<ValAndDerivType>& operator=(const ShomatePoly<ValAndDerivType>& b)
    {
        if (&b != this) {
            m_lowT = b.m_lowT;
            m_highT = b.m_highT;
            m_Pref = b.m_Pref;
            m_index = b.m_index;
            m_coeff.resize(7);
            std::copy(b.m_coeff.begin(), b.m_coeff.begin() + 7, m_coeff.begin());
        }
        return *this;
    }

    //! Destructor
    virtual ~ShomatePoly()
    {
    }

    //! Duplicator from the base class
    virtual SpeciesThermoInterpType<ValAndDerivType>*
    duplMyselfAsSpeciesThermoInterpType() const
    {
        ShomatePoly<ValAndDerivType>* sp = new ShomatePoly<ValAndDerivType>(*this);
        return (SpeciesThermoInterpType<ValAndDerivType>*) sp;
    }

    //! Duplicator
    virtual SpeciesThermoInterpType<doublereal>*
    duplMyselfAsSpeciesThermoInterpTypeDouble() const
    {
        ShomatePoly<doublereal>* np = new ShomatePoly<doublereal>(*this);
        return (SpeciesThermoInterpType<doublereal>*) np;
    }

    //! Returns the minimum temperature that the thermo
    //! parameterization is valid
    virtual doublereal minTemp() const
    {
        return m_lowT;
    }

    //! Returns the maximum temperature that the thermo
    //! parameterization is valid
    virtual doublereal maxTemp() const
    {
        return m_highT;
    }

    //! Returns the reference pressure (Pa)
    virtual doublereal refPressure() const
    {
        return m_Pref;
    }

    //! Returns an integer representing the type of parameterization
    virtual int reportType() const
    {
        return SHOMATE;
    }

    //! Returns an integer representing the species index
    virtual size_t speciesIndex() const
    {
        return m_index;
    }

    //! Update the properties for this species, given a temperature polynomial
    /*!
     * This method is called with a pointer to an array containing the functions of
     * temperature needed by this  parameterization, and three pointers to arrays where the
     * computed property values should be written. This method updates only one value in
     * each array.
     *
     *  tt is T/1000.
     *  m_t[0] = tt;
     *  m_t[1] = tt*tt;
     *  m_t[2] = m_t[1]*tt;
     *  m_t[3] = 1.0/m_t[1];
     *  m_t[4] = log(tt);
     *  m_t[5] = 1.0/GasConstant;
     *  m_t[6] = 1.0/(GasConstant * T);
     *
     * @param tt      Vector of temperature polynomials
     * @param cp_R    Vector of Dimensionless heat capacities.
     *                (length m_kk).
     * @param h_RT    Vector of Dimensionless enthalpies.
     *                (length m_kk).
     * @param s_R     Vector of Dimensionless entropies.
     *                (length m_kk).
     */
    virtual void updateProperties(const ValAndDerivType* tt, ValAndDerivType* cp_R, ValAndDerivType* h_RT,
                                  ValAndDerivType* s_R) const;

    //! Compute the reference-state property of one species
    /*!
     * Given temperature T in K, this method updates the values of
     * the non-dimensional heat capacity at constant pressure,
     * enthalpy, and entropy, at the reference pressure, Pref
     * of one of the species. The species index is used
     * to reference into the cp_R, h_RT, and s_R arrays.
     *
     * @param temp    Temperature (Kelvin)
     * @param cp_R    Vector of Dimensionless heat capacities.
     *                (length m_kk).
     * @param h_RT    Vector of Dimensionless enthalpies.
     *                (length m_kk).
     * @param s_R     Vector of Dimensionless entropies.
     *                (length m_kk).
     */
    virtual void updatePropertiesTemp(const doublereal temp, ValAndDerivType* cp_R, ValAndDerivType* h_RT,
                                      ValAndDerivType* s_R) const
    {
        ValAndDerivType tPoly[7];
        doublereal tt = 1.e-3 * temp;
        tPoly[0] = tt;
        tPoly[1] = tt * tt;
        tPoly[2] = tPoly[1] * tt;
        tPoly[3] = 1.0 / tPoly[1];
        tPoly[4] = std::log(tt);
        tPoly[5] = 1.0 / GasConstant;
        tPoly[6] = 1.0 / (GasConstant * temp);
        updateProperties(tPoly, cp_R, h_RT, s_R);
    }

    //!This utility function reports back the type of
    //! parameterization and all of the parameters for the
    //! species, index.
    /*!
     * All parameters are output variables
     *
     * @param n         Species index
     * @param type      Integer type of the standard type
     * @param tlow      output - Minimum temperature
     * @param thigh     output - Maximum temperature
     * @param pref      output - reference pressure (Pa).
     * @param coeffs    Vector of coefficients used to set the
     *                  parameters for the standard state.
     */
    virtual void reportParameters(size_t& n, int& type, doublereal& tlow, doublereal& thigh, doublereal& pref,
                                  doublereal* const coeffs) const
    {
        n = m_index;
        type = SHOMATE;
        tlow = m_lowT;
        thigh = m_highT;
        pref = m_Pref;
        for (int i = 0; i < 7; i++) {
            coeffs[i] = m_coeff[i];
        }
    }

    //! Modify parameters for the standard state
    /*!
     * @param coeffs   Vector of coefficients used to set the
     *                 parameters for the standard state.
     */
    virtual void modifyParameters(doublereal* coeffs)
    {
        if (m_coeff.size() != 7) {
            throw Cantera::CanteraError("modifyParameters", "modifying something that hasn't been initialized");
        }
        std::copy(coeffs, coeffs + 7, m_coeff.begin());
    }

#ifdef H298MODIFY_CAPABILITY

    //! Report the 298 K Heat of Formation of the standard state of one species (J kmol-1)
    /*!
     *   The 298K Heat of Formation is defined as the enthalpy change to create the standard state
     *   of the species from its constituent elements in their standard states at 298 K and 1 bar.
     *
     *   @param h298 If this is nonnull,  the current value of the Heat of Formation at 298K and 1 bar for
     *               species m_index is returned in h298[m_index].
     *   @return     Returns the current value of the Heat of Formation at 298K and 1 bar for
     *               species m_index.
     */
    virtual doublereal reportHf298(doublereal* const h298 = 0) const
    {

        double tPoly[4];
        doublereal tt = 1.e-3 * 298.15;
        tPoly[0] = tt;
        tPoly[1] = tt * tt;
        tPoly[2] = tPoly[1] * tt;
        tPoly[3] = 1.0 / tPoly[1];

        doublereal A = m_coeff[0];
        doublereal Bt = m_coeff[1] * tPoly[0];
        doublereal Ct2 = m_coeff[2] * tPoly[1];
        doublereal Dt3 = m_coeff[3] * tPoly[2];
        doublereal Etm2 = m_coeff[4] * tPoly[3];
        doublereal F = m_coeff[5];

        doublereal h = tPoly[0] * (A + 0.5 * Bt + OneThird * Ct2 + 0.25 * Dt3 - Etm2) + F;

        double hh = 1.e6 * h;
        if (h298) {
            h298[m_index] = 1.e6 * h;
        }
        return hh;
    }

    //! Modify the value of the 298 K Heat of Formation of one species in the phase (J kmol-1)
    /*!
     *   The 298K heat of formation is defined as the enthalpy change to create the standard state
     *   of the species from its constituent elements in their standard states at 298 K and 1 bar.
     *
     *   @param  k           Species k
     *   @param  Hf298New    Specify the new value of the Heat of Formation at 298K and 1 bar
     */
    virtual void modifyOneHf298(const size_t k, const doublereal Hf298New)
    {
        doublereal hnow = reportHf298();
        doublereal delH = Hf298New - hnow;
        m_coeff[5] += delH / 1.0E6;
    }

#endif

protected:
    //! Minimum temperature for which the parameterization is valid (Kelvin)
    doublereal m_lowT;
    //! Maximum temperature for which the parameterization is valid (Kelvin)
    doublereal m_highT;
    //! Reference pressure (Pa)
    doublereal m_Pref;
    //! Array of coeffcients
    vector_fp m_coeff;
    //! Species Index
    size_t m_index;

    friend class ShomatePoly<doublereal> ;
    friend class ShomatePoly<doubleFAD> ;
private:

};

//! The Shomate polynomial parameterization for two temperature ranges
//! for one species
/*!
 *
 * Seven coefficients \f$(A,\dots,G)\f$ are used to represent
 * \f$ c_p^0(T)\f$, \f$ h^0(T)\f$, and \f$ s^0(T) \f$ as
 * polynomials in the temperature, \f$ T \f$, in one temperature region:
 *
 * \f[
 * \tilde{c}_p^0(T) = A + B t + C t^2 + D t^3 + \frac{E}{t^2}
 * \f]
 * \f[
 * \tilde{h}^0(T) = A t + \frac{B t^2}{2} + \frac{C t^3}{3}
 + \frac{D t^4}{4}  - \frac{E}{t}  + F.
 * \f]
 * \f[
 * \tilde{s}^0(T) = A\ln t + B t + \frac{C t^2}{2}
 + \frac{D t^3}{3} - \frac{E}{2t^2}  + G.
 * \f]
 *
 * In the above expressions, the thermodynamic polynomials are expressed
 * in dimensional units, but the temperature,\f$ t \f$, is divided by 1000. The
 * following dimensions are assumed in the above expressions:
 *
 *    - \f$ \tilde{c}_p^0(T)\f$ = Heat Capacity (J/gmol*K)
 *    - \f$ \tilde{h}^0(T) \f$ = standard Enthalpy (kJ/gmol)
 *    - \f$ \tilde{s}^0(T) \f$= standard Entropy (J/gmol*K)
 *    - \f$ t \f$= temperature (K) / 1000.
 *
 *  For more information about Shomate polynomials, see the NIST website,
 *  http://webbook.nist.gov/
 *
 * Before being used within Cantera, the dimensions must be adjusted to those
 * used by Cantera (i.e., Joules and kmol).
 *
 * This function uses two temperature regions, each with a Shomate polynomial
 * representation to represent the thermo functions. There are 15 coefficients,
 * therefore, in this representation. The first coefficient is the midrange
 * temperature.
 *
 *
 * @ingroup spthermo
 */
template<typename ValAndDerivType>
class ShomatePoly2: public SpeciesThermoInterpType<ValAndDerivType>
{
public:

    //! Empty constructor
    ShomatePoly2() :
            m_lowT(0.0),
            m_midT(0.0),
            m_highT(0.0),
            m_Pref(0.0),
            msp_low(0),
            msp_high(0),
            m_index(0)
    {
        m_coeff.resize(15);
    }

    //! Constructor used in templated instantiations
    /*!
     * @param n            Species index
     * @param tlow         Minimum temperature
     * @param thigh        Maximum temperature
     * @param pref         reference pressure (Pa).
     * @param coeffs       Vector of coefficients used to set the
     *                     parameters for the standard state.
     *                     There are 15 coefficients for the 2-zone Shomate polynomial.
     *                     The first coefficient is the value of Tmid. The next 7
     *                     coefficients are the low temperature range Shomate coefficients.
     *                     The last 7 are the high temperature range Shomate coefficients.
     */
    ShomatePoly2(size_t n, doublereal tlow, doublereal thigh, doublereal pref, const doublereal* coeffs) :
            m_lowT(tlow),
            m_midT(0.0),
            m_highT(thigh),
            m_Pref(pref),
            msp_low(0),
            msp_high(0),
            m_index(n)
    {
        m_coeff.resize(15);
        std::copy(coeffs, coeffs + 15, m_coeff.begin());
        m_midT = coeffs[0];
        msp_low = new ShomatePoly<ValAndDerivType>(n, tlow, m_midT, pref, coeffs + 1);
        msp_high = new ShomatePoly<ValAndDerivType>(n, m_midT, thigh, pref, coeffs + 8);
    }

    //! Copy constructor
    /*!
     * @param b object to be copied.
     */
    ShomatePoly2(const ShomatePoly2<ValAndDerivType>& b) :
            m_lowT(b.m_lowT),
            m_midT(b.m_midT),
            m_highT(b.m_highT),
            m_Pref(b.m_Pref),
            msp_low(0),
            msp_high(0),
            m_coeff(vector_fp(15)),
            m_index(b.m_index)
    {
        std::copy(b.m_coeff.begin(), b.m_coeff.begin() + 15, m_coeff.begin());
        msp_low = new ShomatePoly<ValAndDerivType>(m_index, m_lowT, m_midT, m_Pref, &m_coeff[1]);
        msp_high = new ShomatePoly<ValAndDerivType>(m_index, m_midT, m_highT, m_Pref, &m_coeff[8]);
    }

    //! Copy constructor
    /*!
     * @param b object to be copied.
     */
    template<typename ValAndDerivType2>
    ShomatePoly2(const ShomatePoly2<ValAndDerivType2>& b) :
            m_lowT(b.m_lowT),
            m_midT(b.m_midT),
            m_highT(b.m_highT),
            m_Pref(b.m_Pref),
            msp_low(0),
            msp_high(0),
            m_coeff(vector_fp(15)),
            m_index(b.m_index)
    {
        std::copy(b.m_coeff.begin(), b.m_coeff.begin() + 15, m_coeff.begin());
        msp_low = new ShomatePoly<ValAndDerivType>(m_index, m_lowT, m_midT, m_Pref, &m_coeff[1]);
        msp_high = new ShomatePoly<ValAndDerivType>(m_index, m_midT, m_highT, m_Pref, &m_coeff[8]);
    }

    //! Assignment operator
    /*!
     * @param b object to be copied.
     */
    ShomatePoly2& operator=(const ShomatePoly2<ValAndDerivType>& b)
    {
        if (&b != this) {
<<<<<<< HEAD
            m_lowT = b.m_lowT;
            m_midT = b.m_midT;
            m_highT = b.m_highT;
            m_Pref = b.m_Pref;
            m_index = b.m_index;
            std::copy(b.m_coeff.begin(), b.m_coeff.begin() + 15, m_coeff.begin());
            if (msp_low) {
                delete msp_low;
            }
            if (msp_high) {
                delete msp_high;
            }
            msp_low = new ShomatePoly<ValAndDerivType>(m_index, m_lowT, m_midT, m_Pref, &m_coeff[1]);
            msp_high = new ShomatePoly<ValAndDerivType>(m_index, m_midT, m_highT, m_Pref, &m_coeff[8]);
=======
            m_lowT   = b.m_lowT;
            m_midT   = b.m_midT;
            m_highT  = b.m_highT;
            m_Pref   = b.m_Pref;
            m_index  = b.m_index;
            std::copy(b.m_coeff.begin(),
                      b.m_coeff.begin() + 15,
                      m_coeff.begin());
            delete msp_low;
            delete msp_high;
            msp_low  = new ShomatePoly(m_index, m_lowT, m_midT,
                                       m_Pref, &m_coeff[1]);
            msp_high = new ShomatePoly(m_index, m_midT, m_highT,
                                       m_Pref, &m_coeff[8]);
>>>>>>> 61abf386
        }
        return *this;
    }

    //! Destructor
    virtual ~ShomatePoly2()
    {
        delete msp_low;
        delete msp_high;
    }

    //! duplicator
    virtual SpeciesThermoInterpType<ValAndDerivType>*
    duplMyselfAsSpeciesThermoInterpType() const
    {
        ShomatePoly2<ValAndDerivType>* sp = new ShomatePoly2<ValAndDerivType>(*this);
        return (SpeciesThermoInterpType<ValAndDerivType>*) sp;
    }

    //! Duplicator
    virtual SpeciesThermoInterpType<doublereal>*
    duplMyselfAsSpeciesThermoInterpTypeDouble() const
    {
        ShomatePoly2<doublereal>* np = new ShomatePoly2<doublereal>(*this);
        return (SpeciesThermoInterpType<doublereal>*) np;
    }

    //! Returns the minimum temperature that the thermo
    //! parameterization is valid
    virtual doublereal minTemp() const
    {
        return m_lowT;
    }

    //! Returns the maximum temperature that the thermo
    //! parameterization is valid
    virtual doublereal maxTemp() const
    {
        return m_highT;
    }

    //! Returns the reference pressure (Pa)
    virtual doublereal refPressure() const
    {
        return m_Pref;
    }

    //! Returns an integer representing the type of parameterization
    virtual int reportType() const
    {
        return SHOMATE2;
    }

    //! Returns an integer representing the species index
    virtual size_t speciesIndex() const
    {
        return m_index;
    }

    //! Update the properties for this species, given a temperature polynomial
    /*!
     * This method is called with a pointer to an array containing the functions of
     * temperature needed by this  parameterization, and three pointers to arrays where the
     * computed property values should be written. This method updates only one value in
     * each array.
     *
     * Temperature Polynomial:
     *  tt[0] = t;
     *  tt[1] = t*t;
     *  tt[2] = m_t[1]*t;
     *  tt[3] = m_t[2]*t;
     *  tt[4] = 1.0/t;
     *  tt[5] = std::log(t);
     *
     * @param tt      vector of temperature polynomials
     * @param cp_R    Vector of Dimensionless heat capacities.
     *                (length m_kk).
     * @param h_RT    Vector of Dimensionless enthalpies.
     *                (length m_kk).
     * @param s_R     Vector of Dimensionless entropies.
     *                (length m_kk).
     */
    virtual void updateProperties(const ValAndDerivType* tt, ValAndDerivType* cp_R, ValAndDerivType* h_RT,
                                  ValAndDerivType* s_R) const;

    //! Compute the reference-state property of one species
    /*!
     * Given temperature T in K, this method updates the values of
     * the non-dimensional heat capacity at constant pressure,
     * enthalpy, and entropy, at the reference pressure, Pref
     * of one of the species. The species index is used
     * to reference into the cp_R, h_RT, and s_R arrays.
     *
     * @param temp    Temperature (Kelvin)
     * @param cp_R    Vector of Dimensionless heat capacities.
     *                (length m_kk).
     * @param h_RT    Vector of Dimensionless enthalpies.
     *                (length m_kk).
     * @param s_R     Vector of Dimensionless entropies.
     *                (length m_kk).
     */
    virtual void updatePropertiesTemp(const doublereal temp, ValAndDerivType* cp_R, ValAndDerivType* h_RT,
                                      ValAndDerivType* s_R) const
    {
        if (temp <= m_midT) {
            msp_low->updatePropertiesTemp(temp, cp_R, h_RT, s_R);
        } else {
            msp_high->updatePropertiesTemp(temp, cp_R, h_RT, s_R);
        }
    }

    //!This utility function reports back the type of
    //! parameterization and all of the parameters for the
    //! species, index.
    /*!
     * All parameters are output variables
     *
     * @param n         Species index
     * @param type      Integer type of the standard type
     * @param tlow      output - Minimum temperature
     * @param thigh     output - Maximum temperature
     * @param pref      output - reference pressure (Pa).
     * @param coeffs    Vector of coefficients used to set the
     *                  parameters for the standard state.
     */
    virtual void reportParameters(size_t& n, int& type, doublereal& tlow, doublereal& thigh, doublereal& pref,
                                  doublereal* const coeffs) const
    {
        n = m_index;
        type = SHOMATE2;
        tlow = m_lowT;
        thigh = m_highT;
        pref = m_Pref;
        for (int i = 0; i < 15; i++) {
            coeffs[i] = m_coeff[i];
        }
    }

    //! Modify parameters for the standard state
    /*!
     * Here, we take the tact that we will just regenerate the
     * object.
     *
     * @param coeffs   Vector of coefficients used to set the
     *                 parameters for the standard state.
     */
    virtual void modifyParameters(doublereal* coeffs)
    {
        delete msp_low;
        delete msp_high;
        std::copy(coeffs, coeffs + 15, m_coeff.begin());
        m_midT = coeffs[0];
        msp_low = new ShomatePoly<ValAndDerivType>(m_index, m_lowT, m_midT, m_Pref, coeffs + 1);
        msp_high = new ShomatePoly<ValAndDerivType>(m_index, m_midT, m_highT, m_Pref, coeffs + 8);
    }

#ifdef H298MODIFY_CAPABILITY

    virtual doublereal reportHf298(doublereal* const h298 = 0) const
    {
        doublereal h;
        if (298.15 <= m_midT) {
            h = msp_low->reportHf298(h298);
        } else {
            h = msp_high->reportHf298(h298);
        }
        if (h298) {
            h298[m_index] = h;
        }
        return h;
    }

    virtual void modifyOneHf298(const size_t& k, const doublereal Hf298New)
    {
        if (k != m_index) {
            return;
        }

        doublereal h298now = reportHf298(0);
        doublereal delH = Hf298New - h298now;
        double h = msp_low->reportHf298(0);
        double hnew = h + delH;
        msp_low->modifyOneHf298(k, hnew);
        h = msp_high->reportHf298(0);
        hnew = h + delH;
        msp_high->modifyOneHf298(k, hnew);
    }

#endif

protected:
    //! Minimum temperature the representation is valid(kelvin)
    doublereal m_lowT;
    //! Midrange temperature (kelvin)
    doublereal m_midT;
    //! Maximum temperature the representation is valid (kelvin)
    doublereal m_highT;
    //! Reference pressure (Pascal)
    doublereal m_Pref;
    //! Pointer to the Shomate polynomial for the low temperature region.
    ShomatePoly<ValAndDerivType> * msp_low;
    //! Pointer to the Shomate polynomial for the high temperature region.
    ShomatePoly<ValAndDerivType>* msp_high;
    //! Array of the original coefficients.
    vector_fp m_coeff;
    //! Species index
    size_t m_index;

    friend class ShomatePoly2<doublereal> ;
    friend class ShomatePoly2<doubleFAD> ;
};

}

#endif<|MERGE_RESOLUTION|>--- conflicted
+++ resolved
@@ -501,37 +501,16 @@
     ShomatePoly2& operator=(const ShomatePoly2<ValAndDerivType>& b)
     {
         if (&b != this) {
-<<<<<<< HEAD
             m_lowT = b.m_lowT;
             m_midT = b.m_midT;
             m_highT = b.m_highT;
             m_Pref = b.m_Pref;
             m_index = b.m_index;
             std::copy(b.m_coeff.begin(), b.m_coeff.begin() + 15, m_coeff.begin());
-            if (msp_low) {
-                delete msp_low;
-            }
-            if (msp_high) {
-                delete msp_high;
-            }
+            delete msp_low;
+            delete msp_high;
             msp_low = new ShomatePoly<ValAndDerivType>(m_index, m_lowT, m_midT, m_Pref, &m_coeff[1]);
             msp_high = new ShomatePoly<ValAndDerivType>(m_index, m_midT, m_highT, m_Pref, &m_coeff[8]);
-=======
-            m_lowT   = b.m_lowT;
-            m_midT   = b.m_midT;
-            m_highT  = b.m_highT;
-            m_Pref   = b.m_Pref;
-            m_index  = b.m_index;
-            std::copy(b.m_coeff.begin(),
-                      b.m_coeff.begin() + 15,
-                      m_coeff.begin());
-            delete msp_low;
-            delete msp_high;
-            msp_low  = new ShomatePoly(m_index, m_lowT, m_midT,
-                                       m_Pref, &m_coeff[1]);
-            msp_high = new ShomatePoly(m_index, m_midT, m_highT,
-                                       m_Pref, &m_coeff[8]);
->>>>>>> 61abf386
         }
         return *this;
     }
