--- conflicted
+++ resolved
@@ -100,12 +100,7 @@
     return *this;
 }
 
-<<<<<<< HEAD
-
 thermo_t* WaterSSTP::duplMyselfAsThermoPhase() const
-=======
-ThermoPhase* WaterSSTP::duplMyselfAsThermoPhase() const
->>>>>>> 61abf386
 {
     return new WaterSSTP(*this);
 }
