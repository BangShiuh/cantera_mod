/**
 * @file LinerBoadener.h
 * Header file for class LineBroadener
 * @ingroup spectroscopy
 */

#include "ct_defs.h"
#include "ctexceptions.h"

<<<<<<< HEAD
namespace CanteraSpectra {
=======
namespace Cantera {
>>>>>>> 8f5c6f4d

    /**
     * Base class for classes implementing line shapes of
     * various types.
     * @ingroup spectroscopy
     */
    class LineBroadener {

    public:        

        /// Default constructor
        LineBroadener() {}

        /// Destructor
        virtual ~LineBroadener() {}

        /**
         * The line shape profile
         * \f[
         * P(\Delta\nu)
         *\f]
         * as a function of distance from line
         * center \f$ \Delta\nu \f$. 
         * This function must have total area = 1.0.
         * Note that this method must be overloaded in each
         * derived class. If the base class method is called,
         * an exception will be thrown.
         */
        virtual doublereal profile(doublereal deltaFreq) {
            throw Cantera::CanteraError("LineBroadener::profile",
                "base class method called!");
        }

        doublereal operator()(doublereal deltaFreq) {
            return profile(deltaFreq);
        }

        /**
         * The cumulative profile, defined as
         * \f[
         * C(\Delta \nu) = \int_{-\infty}^{\Delta \nu} P(x) dx         
         * \f]
         */
        virtual doublereal cumulative(doublereal deltaFreq) {
            throw Cantera::CanteraError("LineBroadener::cumulative",
                "base class method called!");
        }

        virtual doublereal width() { return 0.0; }
    };

    /**
     * The line shape for pure collisional broadening. The Lorentzian line
     * shape is
     * \f[
     * L(\Delta\nu) = \frac{1}{\pi}\frac{\gamma}{\Delta\nu^2 + \gamma^2}
     * \f]
     * where \f$ \gamma = {\mbox{FWHM}/2} \f$.  
     */
    class Lorentzian : public LineBroadener {
    public:
        Lorentzian(doublereal FWHM);
        virtual doublereal profile(doublereal deltaFreq);
        virtual doublereal cumulative(doublereal deltaFreq);
        virtual double width();

    protected:
        doublereal m_hwhm;
        doublereal m_hwhm2;
    };

    /**
     * A Gaussian line profile. This profile results when Doppler
     * broadening is dominant.
     */
    class Gaussian : public LineBroadener {
    public:

        /**
         * Constructor.
         * @param FWHM Full width at half-maximum.
         */
        Gaussian(doublereal sigma);
        virtual doublereal profile(doublereal deltaFreq);
        virtual doublereal cumulative(doublereal deltaFreq);
        virtual doublereal width();

        doublereal standardDev() {
            return m_sigma;
        }

    protected:
        doublereal m_sigma;
        doublereal m_sigma2;
        doublereal m_width;
    };


    /**
     * A Voigt profile is the convolution of a Lorentzian and a
     * Gaussian profile. This profile results when Doppler
     * broadening and collisional broadening both are important.
     */
    class Voigt : public LineBroadener {
    public:

        /**
         * Constructor.
         */
        Voigt(doublereal sigma, doublereal gamma);
        virtual doublereal profile(doublereal deltaFreq);
        //virtual doublereal cumulative(doublereal deltaFreq) 
        //virtual doublereal width()

        void testv();

    protected:

        doublereal F(doublereal x);

        doublereal m_sigma;
        doublereal m_gamma_lor;
        doublereal m_sigma2;
        doublereal m_width;
        doublereal m_gamma;
        doublereal m_sigsqrt2;
        doublereal m_a;
        doublereal m_eps;
    };

}<|MERGE_RESOLUTION|>--- conflicted
+++ resolved
@@ -7,11 +7,7 @@
 #include "ct_defs.h"
 #include "ctexceptions.h"
 
-<<<<<<< HEAD
-namespace CanteraSpectra {
-=======
 namespace Cantera {
->>>>>>> 8f5c6f4d
 
     /**
      * Base class for classes implementing line shapes of
@@ -41,7 +37,7 @@
          * an exception will be thrown.
          */
         virtual doublereal profile(doublereal deltaFreq) {
-            throw Cantera::CanteraError("LineBroadener::profile",
+            throw CanteraError("LineBroadener::profile",
                 "base class method called!");
         }
 
@@ -56,7 +52,7 @@
          * \f]
          */
         virtual doublereal cumulative(doublereal deltaFreq) {
-            throw Cantera::CanteraError("LineBroadener::cumulative",
+            throw CanteraError("LineBroadener::cumulative",
                 "base class method called!");
         }
 
