#ifndef CXX_GRI30H
#define CXX_GRI30H

#include <string>

#include "kernel/IdealGasPhase.h"
#include "kernel/GRI_30_Kinetics.h"
#include "kernel/importKinetics.h"
#include "kernel/stringUtils.h"

<<<<<<< HEAD

namespace Cantera_CXX {
=======
namespace Cantera {
>>>>>>> 8f5c6f4d

    /**
     * This class is a convenience class for use in C++ programs that
     * hard-wires the GRI 3.0 reaction mechanism. It derivees from
     * both Cantera::IdealGasPhase, which handles all composition and
     * state information, as well as thermodynamic properties, and
     * class GRI_30_Kinetics, which is the kinetics manager with
     * hard-wired replacements for some of the generic kinetics
     * methods like "getNetReactionRates."
     */
    class GRI30 : 
        public IdealGasPhase,
        public GRI_30_Kinetics
    {
    public:
        GRI30() : m_ok(false), m_r(0) {
            m_r = get_XML_File("gri30.xml");
            m_ok = buildSolutionFromXML(*m_r, "gri30",
                "phase", this, this);
            if (!m_ok) throw CanteraError("GRI30",
                "buildSolutionFromXML returned false");
        }

        virtual ~GRI30() {}

        bool operator!() { return !m_ok;}
        bool ready() const { return m_ok; }
        friend std::ostream& operator<<(std::ostream& s, GRI30& mix) {
            std::string r = mix.report(true);
            s << r;
            return s;
        }

    protected:
        bool m_ok;
        Cantera::XML_Node* m_r;

    private:
    };
}


#endif<|MERGE_RESOLUTION|>--- conflicted
+++ resolved
@@ -8,12 +8,7 @@
 #include "kernel/importKinetics.h"
 #include "kernel/stringUtils.h"
 
-<<<<<<< HEAD
-
-namespace Cantera_CXX {
-=======
 namespace Cantera {
->>>>>>> 8f5c6f4d
 
     /**
      * This class is a convenience class for use in C++ programs that
