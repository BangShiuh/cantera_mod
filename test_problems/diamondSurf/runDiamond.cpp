/**
 *  @file runDiamond.cpp
 *
 */

//  Example
//
// Note that this example needs updating. It works fine, but is
// written in a way that is less than transparent or
// user-friendly. This could be rewritten using class Interface to
// make things simpler.

#include "cantera/kinetics.h"

#include <iostream>
#include <string>
#include <vector>
#include <string>
#include <iomanip>

using namespace std;
using namespace Cantera;

void printDbl(double val)
{
    if (fabs(val) < 5.0E-17) {
        cout << " nil";
    } else {
        cout << val;
    }
}

int main(int argc, char** argv)
{
#ifdef _MSC_VER
    _set_output_format(_TWO_DIGIT_EXPONENT);
#endif
    if (argc != 2) {
        cout << "Error: no input file specified.\n"
             "Choose either 'diamond.cti' or 'diamond_blessed.xml" << endl;
        exit(-1);
    }
    std::string infile(argv[1]);
    int i, k;

    try {
        XML_Node* xc = new XML_Node();
        string path = findInputFile(infile);
        ctml::get_CTML_Tree(xc, path);

        XML_Node* const xg = xc->findNameID("phase", "gas");
        thermo_t_double* gasTP = newPhase<doublereal>(*xg);
        size_t nsp = gasTP->nSpecies();
<<<<<<< HEAD
	    cout.precision(4);
=======
        cout.precision(4);
>>>>>>> e48bd48c
        cout << "Number of species = " << nsp << endl;

        XML_Node* const xd = xc->findNameID("phase", "diamond");
        thermo_t_double* diamondTP = newPhase<doublereal>(*xd);
        size_t nsp_diamond = diamondTP->nSpecies();
        cout << "Number of species in diamond = " << nsp_diamond << endl;


        XML_Node* const xs = xc->findNameID("phase", "diamond_100");
        thermo_t_double* diamond100TP = newPhase<doublereal>(*xs);
        size_t nsp_d100 = diamond100TP->nSpecies();
        cout << "Number of species in diamond_100 = " << nsp_d100 << endl;

        vector<thermo_t_double*> phaseList;
        phaseList.push_back(gasTP);
        phaseList.push_back(diamondTP);
        phaseList.push_back(diamond100TP);
        InterfaceKinetics* iKin_ptr = new InterfaceKinetics();
        importKinetics(*xs, phaseList, iKin_ptr);
        size_t nr = iKin_ptr->nReactions();
        cout << "Number of reactions = " << nr << endl;

        double x[20];
        for (i = 0; i < 20; i++) {
            x[i] = 0.0;
        }
        x[0] = 0.0010;
        x[1] = 0.9888;
        x[2] = 0.0002;
        x[3] = 0.0100;
        double p = 20.0*OneAtm/760.0;

        gasTP->setState_TPX(1200., p, x);

        for (i = 0; i < 20; i++) {
            x[i] = 0.0;
        }
        size_t i0 = diamond100TP->speciesIndex("c6H*");
        x[i0] = 0.1;
        size_t i1 = diamond100TP->speciesIndex("c6HH");
        x[i1] = 0.9;
        diamond100TP->setState_TX(1200., x);

        for (i = 0; i < 20; i++) {
            x[i] = 0.0;
        }
        x[0] = 1.0;
        diamondTP->setState_TPX(1200., p, x);

        iKin_ptr->advanceCoverages(100.);

        // Throw some asserts in here to test that they compile
        AssertTrace(p == p);
        AssertThrow(p == p, "main");
        AssertThrowMsg(i == 20, "main", "are you kidding");

        double src[20];
        for (i = 0; i < 20; i++) {
            src[i] = 0.0;
        }
        iKin_ptr->getNetProductionRates(src);
        double sum = 0.0;
        double naH = 0.0;
        for (k = 0; k < 13; k++) {
            if (k < 4) {
                naH = gasTP->nAtoms(k, 0);
            } else if (k == 4) {
                naH = 0;
            } else if (k > 4) {
                int itp = k - 5;
                naH = diamond100TP->nAtoms(itp, 0);
            }
            cout << k << "  " << naH << "  " ;
            printDbl(src[k]);
            cout << endl;
            sum += naH * src[k];

        }

        cout << "sum = ";
        printDbl(sum);
        cout << endl;
        double mwd = diamondTP->molecularWeight(0);
        double dens = diamondTP->density();
        double gr = src[4] * mwd / dens;
        gr *= 1.0E6 * 3600.;
        cout << "growth rate = " << gr << " microns per hour" << endl;


        diamond100TP->getMoleFractions(x);
        cout << "Coverages:" << endl;
        for (k = 0; k < 8; k++) {
            cout << k << "   " << diamond100TP->speciesName(k)
                 << "   "
                 << x[k] << endl;
        }
    } catch (CanteraError& err) {
        std::cout << err.what() << std::endl;
    }

    return 0;
}
/***********************************************************/<|MERGE_RESOLUTION|>--- conflicted
+++ resolved
@@ -51,11 +51,7 @@
         XML_Node* const xg = xc->findNameID("phase", "gas");
         thermo_t_double* gasTP = newPhase<doublereal>(*xg);
         size_t nsp = gasTP->nSpecies();
-<<<<<<< HEAD
-	    cout.precision(4);
-=======
         cout.precision(4);
->>>>>>> e48bd48c
         cout << "Number of species = " << nsp << endl;
 
         XML_Node* const xd = xc->findNameID("phase", "diamond");
